from __future__ import annotations

from functools import cached_property
from typing import TYPE_CHECKING

from models.base import BaseModel
from models.rom import Rom
from sqlalchemy import String, func, select
from sqlalchemy.orm import Mapped, column_property, mapped_column, relationship

if TYPE_CHECKING:
    from models.firmware import Firmware


DEFAULT_COVER_ASPECT_RATIO = "2 / 3"


class Platform(BaseModel):
    __tablename__ = "platforms"

    id: Mapped[int] = mapped_column(primary_key=True, autoincrement=True)
    igdb_id: Mapped[int | None]
    sgdb_id: Mapped[int | None]
    moby_id: Mapped[int | None]
<<<<<<< HEAD
    ra_id: Mapped[int | None]
    slug: Mapped[str] = mapped_column(String(length=50))
    fs_slug: Mapped[str] = mapped_column(String(length=50))
=======
    ss_id: Mapped[int | None]
    slug: Mapped[str] = mapped_column(String(length=100))
    fs_slug: Mapped[str] = mapped_column(String(length=100))
>>>>>>> b9df9bc9
    name: Mapped[str] = mapped_column(String(length=400))
    custom_name: Mapped[str | None] = mapped_column(String(length=400), default="")
    category: Mapped[str | None] = mapped_column(String(length=100), default="")
    generation: Mapped[int | None]
    family_name: Mapped[str | None] = mapped_column(String(length=1000), default="")
    family_slug: Mapped[str | None] = mapped_column(String(length=1000), default="")
    url: Mapped[str | None] = mapped_column(String(length=1000), default="")
    url_logo: Mapped[str | None] = mapped_column(String(length=1000), default="")
    logo_path: Mapped[str | None] = mapped_column(String(length=1000), default="")

    roms: Mapped[list[Rom]] = relationship(lazy="select", back_populates="platform")
    firmware: Mapped[list[Firmware]] = relationship(
        lazy="select", back_populates="platform"
    )

    aspect_ratio: Mapped[str] = mapped_column(
        String(length=10), server_default=DEFAULT_COVER_ASPECT_RATIO
    )

    # This runs a subquery to get the count of roms for the platform
    rom_count = column_property(
        select(func.count(Rom.id)).where(Rom.platform_id == id).scalar_subquery()
    )

    def __repr__(self) -> str:
        return self.name

    @cached_property
    def fs_size_bytes(self) -> int:
        from handler.database import db_stats_handler

        return db_stats_handler.get_platform_filesize(self.id)<|MERGE_RESOLUTION|>--- conflicted
+++ resolved
@@ -22,15 +22,10 @@
     igdb_id: Mapped[int | None]
     sgdb_id: Mapped[int | None]
     moby_id: Mapped[int | None]
-<<<<<<< HEAD
+    ss_id: Mapped[int | None]
     ra_id: Mapped[int | None]
-    slug: Mapped[str] = mapped_column(String(length=50))
-    fs_slug: Mapped[str] = mapped_column(String(length=50))
-=======
-    ss_id: Mapped[int | None]
     slug: Mapped[str] = mapped_column(String(length=100))
     fs_slug: Mapped[str] = mapped_column(String(length=100))
->>>>>>> b9df9bc9
     name: Mapped[str] = mapped_column(String(length=400))
     custom_name: Mapped[str | None] = mapped_column(String(length=400), default="")
     category: Mapped[str | None] = mapped_column(String(length=100), default="")
