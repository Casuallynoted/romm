from datetime import datetime
from functools import cached_property

from config import FRONTEND_RESOURCES_PATH
from models.assets import Save, Screenshot, State
from models.base import BaseModel
from sqlalchemy import (
    JSON,
    BigInteger,
    Boolean,
    Column,
    DateTime,
    ForeignKey,
    Integer,
    String,
    Text,
    UniqueConstraint,
<<<<<<< HEAD
    func,
=======
    select,
    and_,
    or_,
>>>>>>> fef78990
)
from sqlalchemy.dialects.mysql.json import JSON as MySQLJSON
from sqlalchemy.orm import Mapped, relationship


class Rom(BaseModel):
    __tablename__ = "roms"

    id = Column(Integer(), primary_key=True, autoincrement=True)

    igdb_id: int = Column(Integer())
    sgdb_id: int = Column(Integer())
    moby_id: int = Column(Integer())

    file_name: str = Column(String(length=450), nullable=False)
    file_name_no_tags: str = Column(String(length=450), nullable=False)
    file_name_no_ext: str = Column(String(length=450), nullable=False)
    file_extension: str = Column(String(length=100), nullable=False)
    file_path: str = Column(String(length=1000), nullable=False)
    file_size_bytes: int = Column(BigInteger(), default=0, nullable=False)

    name: str = Column(String(length=350))
    slug: str = Column(String(length=400))
    summary: str = Column(Text)
    igdb_metadata: MySQLJSON = Column(MySQLJSON, default=dict)
    moby_metadata: MySQLJSON = Column(MySQLJSON, default=dict)

    path_cover_s: str = Column(Text, default="")
    path_cover_l: str = Column(Text, default="")
    url_cover: str = Column(Text, default="", doc="URL to cover image stored in IGDB")

    revision: str = Column(String(100))
    regions: JSON = Column(JSON, default=[])
    languages: JSON = Column(JSON, default=[])
    tags: JSON = Column(JSON, default=[])

    path_screenshots: JSON = Column(JSON, default=[])
    url_screenshots: JSON = Column(
        JSON, default=[], doc="URLs to screenshots stored in IGDB"
    )

    multi: bool = Column(Boolean, default=False)
    files: JSON = Column(JSON, default=[])

    platform_id = Column(
        Integer(),
        ForeignKey("platforms.id", ondelete="CASCADE"),
        nullable=False,
    )

    platform = relationship("Platform", lazy="immediate")

    saves: Mapped[list[Save]] = relationship(
        "Save",
        back_populates="rom",
    )
    states: Mapped[list[State]] = relationship("State", back_populates="rom")
    screenshots: Mapped[list[Screenshot]] = relationship(
        "Screenshot", back_populates="rom"
    )
    notes: Mapped[list["RomNote"]] = relationship("RomNote", back_populates="rom")

    @property
    def platform_slug(self) -> str:
        return self.platform.slug

    @property
    def platform_fs_slug(self) -> str:
        return self.platform.fs_slug

    @property
    def platform_name(self) -> str:
        return self.platform.name

    @cached_property
    def full_path(self) -> str:
        return f"{self.file_path}/{self.file_name}"

    @cached_property
    def has_cover(self) -> bool:
        return bool(self.path_cover_s or self.path_cover_l)

    @cached_property
    def merged_screenshots(self) -> list[str]:
        return [s.download_path for s in self.screenshots] + [
            f"{FRONTEND_RESOURCES_PATH}/{s}" for s in self.path_screenshots
        ]

    # This is an expensive operation so don't call it on a list of roms
    def get_sibling_roms(self) -> list["Rom"]:
        from handler.database import db_rom_handler

        with db_rom_handler.session.begin() as session:
            return session.scalars(
                select(Rom).where(
                    and_(
                        Rom.platform_id == self.platform_id,
                        Rom.id != self.id,
                        or_(
                            and_(Rom.igdb_id == self.igdb_id, Rom.igdb_id != None),  # noqa
                            and_(Rom.moby_id == self.moby_id, Rom.moby_id != None),  # noqa
                        ),
                    )
                )
            ).all()

    # Metadata fields
    @property
    def alternative_names(self) -> list[str]:
        return (
            self.igdb_metadata.get("alternative_names", None)
            or self.moby_metadata.get("alternate_titles", None)
            or []
        )

    @property
    def first_release_date(self) -> int:
        return self.igdb_metadata.get("first_release_date", 0)

    @property
    def genres(self) -> list[str]:
        return (
            self.igdb_metadata.get("genres", None)
            or self.moby_metadata.get("genres", None)
            or []
        )

    @property
    def franchises(self) -> list[str]:
        return self.igdb_metadata.get("franchises", [])

    @property
    def collections(self) -> list[str]:
        return self.igdb_metadata.get("collections", [])

    @property
    def companies(self) -> list[str]:
        return self.igdb_metadata.get("companies", [])

    @property
    def game_modes(self) -> list[str]:
        return self.igdb_metadata.get("game_modes", [])

    def __repr__(self) -> str:
        return self.file_name


class RomNote(BaseModel):
    __tablename__ = "rom_notes"
    __table_args__ = (
        UniqueConstraint("rom_id", "user_id", name="unique_rom_user_note"),
    )

    id: int = Column(Integer(), primary_key=True, autoincrement=True)
    last_edited_at: datetime = Column(
        DateTime(timezone=True), server_default=func.now(), nullable=False
    )
    raw_markdown: str = Column(Text, nullable=False, default="")
    is_public: bool = Column(Boolean, default=False)

    rom_id: int = Column(
        Integer(),
        ForeignKey("roms.id", ondelete="CASCADE"),
        nullable=False,
    )
    user_id: int = Column(
        Integer(),
        ForeignKey("users.id", ondelete="CASCADE"),
        nullable=False,
    )

    rom = relationship("Rom", lazy="joined", back_populates="notes")
    user = relationship("User", lazy="joined", back_populates="notes")

    @property
    def user__username(self) -> str:
        return self.user.username<|MERGE_RESOLUTION|>--- conflicted
+++ resolved
@@ -15,13 +15,10 @@
     String,
     Text,
     UniqueConstraint,
-<<<<<<< HEAD
     func,
-=======
     select,
     and_,
     or_,
->>>>>>> fef78990
 )
 from sqlalchemy.dialects.mysql.json import JSON as MySQLJSON
 from sqlalchemy.orm import Mapped, relationship
