--- conflicted
+++ resolved
@@ -2,12 +2,8 @@
 import functools
 import pydash
 import requests
-<<<<<<< HEAD
 import re
-from redis import Redis
-=======
 import time
->>>>>>> 4bade226
 
 from unidecode import unidecode as uc
 from requests.exceptions import HTTPError, Timeout
@@ -15,16 +11,11 @@
 from config import CLIENT_ID, CLIENT_SECRET
 from utils import get_file_name_with_no_tags as get_search_term
 from logger.logger import log
-<<<<<<< HEAD
+from utils.cache import cache
 from .ps2_opl_index import opl_index
 
-redis_client = Redis(host=REDIS_HOST, port=REDIS_PORT, db=0, decode_responses=True)
 ps2_opl_regex = r"^([A-Z]{4}_\d{3}\.\d{2})\..*$"
 PS2_IGDB_ID = 8
-=======
-from utils.cache import cache
-
->>>>>>> 4bade226
 
 class IGDBHandler:
     def __init__(self) -> None:
