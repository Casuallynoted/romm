--- conflicted
+++ resolved
@@ -1,11 +1,6 @@
-<<<<<<< HEAD
-import json
-=======
 from fastapi.testclient import TestClient
->>>>>>> fef78990
 from unittest.mock import patch
 
-from fastapi.testclient import TestClient
 from main import app
 
 client = TestClient(app)
