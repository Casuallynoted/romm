--- conflicted
+++ resolved
@@ -27,14 +27,9 @@
     IGDB_API_ENABLED: bool
     MOBY_API_ENABLED: bool
     SS_API_ENABLED: bool
-<<<<<<< HEAD
-    STEAMGRIDDB_ENABLED: bool
-    LAUNCHBOX_ENABLED: bool
-    RA_ENABLED: bool
-=======
     STEAMGRIDDB_API_ENABLED: bool
     RA_API_ENABLED: bool
->>>>>>> 087240ee
+    LAUNCHBOX_API_ENABLED: bool
 
 
 class FilesystemDict(TypedDict):
