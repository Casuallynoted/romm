--- conflicted
+++ resolved
@@ -179,12 +179,8 @@
         favourites_only (bool, optional): Filter only favourite roms. Defaults to False.
         duplicates_only (bool, optional): Filter only duplicate roms. Defaults to False.
         playables_only (bool, optional): Filter only playable roms by emulatorjs. Defaults to False.
-<<<<<<< HEAD
+        ra_only (bool, optional): Filter only roms with Retroachievements compatibility.
         group_by_meta_id (bool, optional): Group roms by igdb/moby/ssrf/launchbox ID. Defaults to False.
-=======
-        ra_only (bool, optional): Filter only roms with Retroachievements compatibility.
-        group_by_meta_id (bool, optional): Group roms by igdb/moby/ssrf ID. Defaults to False.
->>>>>>> c9909aab
         selected_genre (str, optional): Filter by genre. Defaults to None.
         selected_franchise (str, optional): Filter by franchise. Defaults to None.
         selected_collection (str, optional): Filter by collection. Defaults to None.
