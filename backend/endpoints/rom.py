--- conflicted
+++ resolved
@@ -181,7 +181,6 @@
         order_by=order_by.lower(),
         order_dir=order_dir.lower(),
     )
-<<<<<<< HEAD
 
     # Filter down the query
     query = db_rom_handler.filter_roms(
@@ -206,32 +205,6 @@
         group_by_meta_id=group_by_meta_id,
     )
 
-=======
-
-    # Filter down the query
-    query = db_rom_handler.filter_roms(
-        query=query,
-        user_id=request.user.id,
-        platform_id=platform_id,
-        collection_id=collection_id,
-        virtual_collection_id=virtual_collection_id,
-        search_term=search_term,
-        unmatched_only=unmatched_only,
-        matched_only=matched_only,
-        favourites_only=favourites_only,
-        duplicates_only=duplicates_only,
-        selected_genre=selected_genre,
-        selected_franchise=selected_franchise,
-        selected_collection=selected_collection,
-        selected_company=selected_company,
-        selected_age_rating=selected_age_rating,
-        selected_status=selected_status,
-        selected_region=selected_region,
-        selected_language=selected_language,
-        group_by_meta_id=group_by_meta_id,
-    )
-
->>>>>>> 76b79839
     # Get the char index for the roms
     char_index = db_rom_handler.get_char_index(query=query)
     char_index_dict = {char: index for (char, index) in char_index}
