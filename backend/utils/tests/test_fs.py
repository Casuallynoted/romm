import pytest
from unittest.mock import patch

from ..fs import (
    get_rom_cover,
    get_platforms,
    get_fs_structure,
    get_roms,
    get_rom_file_size,
<<<<<<< HEAD
    # get_rom_screenshots # TODO: write test
=======
    _exclude_files,
    # get_screenshots # TODO: write test
>>>>>>> 6aea37f0
    # store_default_resources # TODO: write test
    # get_rom_files,  # TODO: write test
    # rename_file,  # TODO: write test
    # remove_file,  # TODO: write test
    # build_upload_file_path, # TODO: write test
    # build_artwork_path, # TODO: write test
    # build_avatar_path, # TODO: write test
)

from config import (
    DEFAULT_PATH_COVER_L,
    DEFAULT_PATH_COVER_S,
)


@pytest.mark.vcr
def test_get_rom_cover():
    # Game: Metroid Prime (EUR).iso
    cover = get_rom_cover(
        overwrite=False,
        fs_slug="ngc",
        rom_name="Metroid Prime",
    )

    assert DEFAULT_PATH_COVER_S in cover["path_cover_s"]
    assert DEFAULT_PATH_COVER_L in cover["path_cover_l"]

    # Game: Paper Mario (USA).z64
    cover = get_rom_cover(
        overwrite=True,
        fs_slug="n64",
        rom_name="Paper Mario",
        url_cover="https://images.igdb.com/igdb/image/upload/t_thumb/co1qda.png",
    )

    assert "n64/Paper%20Mario/cover/small.png" in cover["path_cover_s"]
    assert "n64/Paper%20Mario/cover/big.png" in cover["path_cover_l"]

    # Game: Super Mario 64 (J) (Rev A)
    cover = get_rom_cover(
        overwrite=False,
        fs_slug="n64",
        rom_name="Super Mario 64",
        url_cover="https://images.igdb.com/igdb/image/upload/t_thumb/co6cl1.png",
    )

    assert "n64/Super%20Mario%2064/cover/small.png" in cover["path_cover_s"]
    assert "n64/Super%20Mario%2064/cover/big.png" in cover["path_cover_l"]

    # Game: Disney's Kim Possible: What's the Switch?.zip
    cover = get_rom_cover(
        overwrite=False,
        fs_slug="ps2",
        rom_name="Disney's Kim Possible: What's the Switch?",
        url_cover="https://images.igdb.com/igdb/image/upload/t_thumb/co6cl1.png",
    )

    assert (
        "ps2/Disney%27s%20Kim%20Possible%3A%20What%27s%20the%20Switch%3F/cover/small.png"
        in cover["path_cover_s"]
    )
    assert (
        "ps2/Disney%27s%20Kim%20Possible%3A%20What%27s%20the%20Switch%3F/cover/big.png"
        in cover["path_cover_l"]
    )

    # Game: Fake Game.xyz
    cover = get_rom_cover(
        overwrite=False,
        fs_slug="n64",
        rom_name="Fake Game",
    )

    assert DEFAULT_PATH_COVER_S in cover["path_cover_s"]
    assert DEFAULT_PATH_COVER_L in cover["path_cover_l"]


def test_get_platforms():
    platforms = get_platforms()

    assert "n64" in platforms
    assert "psx" in platforms


def test_get_fs_structure():
    roms_structure = get_fs_structure(fs_slug="n64")

    assert roms_structure == "n64/roms"


def test_get_roms():
    roms = get_roms(fs_slug="n64")

    assert len(roms) == 2
    assert roms[0]["file_name"] == "Paper Mario (USA).z64"
    assert not roms[0]["multi"]

    assert roms[1]["file_name"] == "Super Mario 64 (J) (Rev A)"
    assert roms[1]["multi"]


def test_rom_size():
    rom_size = get_rom_file_size(
        roms_path=get_fs_structure(fs_slug="n64"),
        file_name="Paper Mario (USA).z64",
        multi=False,
    )

    assert rom_size == (1.0, "KB")

    rom_size = get_rom_file_size(
        roms_path=get_fs_structure(fs_slug="n64"),
        file_name="Super Mario 64 (J) (Rev A)",
        multi=True,
        multi_files=[
            "Super Mario 64 (J) (Rev A) [Part 1].z64",
            "Super Mario 64 (J) (Rev A) [Part 2].z64",
        ],
    )

    assert rom_size == (2.0, "KB")

def test__exclude_files():
    from config.config_loader import config

    config["EXCLUDED_SINGLE_FILES"] = ["Super Mario 64 (J) (Rev A) [Part 1].z64"]

    patch("utils.fs.config", config)
    
    filtered_files = _exclude_files(
        files=["Super Mario 64 (J) (Rev A) [Part 1].z64", "Super Mario 64 (J) (Rev A) [Part 2].z64"],
        filetype="single",
    )

    assert len(filtered_files) == 1

    config["EXCLUDED_SINGLE_EXT"] = ["z64"]

    filtered_files = _exclude_files(
        files=["Super Mario 64 (J) (Rev A) [Part 1].z64", "Super Mario 64 (J) (Rev A) [Part 2].z64"],
        filetype="single",
    )
    
    assert len(filtered_files) == 0

    config["EXCLUDED_SINGLE_FILES"] = ["*.z64"]

    filtered_files = _exclude_files(
        files=["Super Mario 64 (J) (Rev A) [Part 1].z64", "Super Mario 64 (J) (Rev A) [Part 2].z64"],
        filetype="single",
    )

    assert len(filtered_files) == 0

    config["EXCLUDED_SINGLE_FILES"] = ["_.*"]

    filtered_files = _exclude_files(
        files=[
            "Links Awakening.nsp",
            "_.Links Awakening.nsp",
            "Kirby's Adventure.nsp",
            "_.Kirby's Adventure.nsp",
        ],
       filetype="single",
    )

    assert len(filtered_files) == 2<|MERGE_RESOLUTION|>--- conflicted
+++ resolved
@@ -7,12 +7,8 @@
     get_fs_structure,
     get_roms,
     get_rom_file_size,
-<<<<<<< HEAD
+    _exclude_files,
     # get_rom_screenshots # TODO: write test
-=======
-    _exclude_files,
-    # get_screenshots # TODO: write test
->>>>>>> 6aea37f0
     # store_default_resources # TODO: write test
     # get_rom_files,  # TODO: write test
     # rename_file,  # TODO: write test
@@ -138,7 +134,7 @@
 def test__exclude_files():
     from config.config_loader import config
 
-    config["EXCLUDED_SINGLE_FILES"] = ["Super Mario 64 (J) (Rev A) [Part 1].z64"]
+    config.EXCLUDED_SINGLE_FILES = ["Super Mario 64 (J) (Rev A) [Part 1].z64"]
 
     patch("utils.fs.config", config)
     
@@ -149,7 +145,7 @@
 
     assert len(filtered_files) == 1
 
-    config["EXCLUDED_SINGLE_EXT"] = ["z64"]
+    config.EXCLUDED_SINGLE_EXT = ["z64"]
 
     filtered_files = _exclude_files(
         files=["Super Mario 64 (J) (Rev A) [Part 1].z64", "Super Mario 64 (J) (Rev A) [Part 2].z64"],
@@ -158,7 +154,7 @@
     
     assert len(filtered_files) == 0
 
-    config["EXCLUDED_SINGLE_FILES"] = ["*.z64"]
+    config.EXCLUDED_SINGLE_FILES = ["*.z64"]
 
     filtered_files = _exclude_files(
         files=["Super Mario 64 (J) (Rev A) [Part 1].z64", "Super Mario 64 (J) (Rev A) [Part 2].z64"],
@@ -167,7 +163,7 @@
 
     assert len(filtered_files) == 0
 
-    config["EXCLUDED_SINGLE_FILES"] = ["_.*"]
+    config.EXCLUDED_SINGLE_FILES = ["_.*"]
 
     filtered_files = _exclude_files(
         files=[
