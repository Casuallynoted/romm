--- conflicted
+++ resolved
@@ -2,13 +2,16 @@
 
 from config import REDIS_HOST, REDIS_PORT, REDIS_PASSWORD, ENABLE_EXPERIMENTAL_REDIS
 
-<<<<<<< HEAD
-=======
-redis_client = Redis(host=REDIS_HOST, port=int(REDIS_PORT), password=REDIS_PASSWORD, db=0)
-redis_url = f"redis://:{REDIS_PASSWORD}@{REDIS_HOST}:{REDIS_PORT}" if REDIS_PASSWORD else f"redis://{REDIS_HOST}:{REDIS_PORT}"
+redis_client = Redis(
+    host=REDIS_HOST, port=int(REDIS_PORT), password=REDIS_PASSWORD, db=0
+)
+redis_url = (
+    f"redis://:{REDIS_PASSWORD}@{REDIS_HOST}:{REDIS_PORT}"
+    if REDIS_PASSWORD
+    else f"redis://{REDIS_HOST}:{REDIS_PORT}"
+)
 
 
->>>>>>> 67bbde30
 class FallbackCache:
     def __init__(self) -> None:
         self.fallback: dict = {}
@@ -37,7 +40,11 @@
 
 # A seperate client that auto-decodes responses is needed
 _cache_client = Redis(
-    host=REDIS_HOST, port=int(REDIS_PORT), password=REDIS_PASSWORD, db=0, decode_responses=True
+    host=REDIS_HOST,
+    port=int(REDIS_PORT),
+    password=REDIS_PASSWORD,
+    db=0,
+    decode_responses=True,
 )
 _fallback_cache = FallbackCache()
 cache = _cache_client if ENABLE_EXPERIMENTAL_REDIS else _fallback_cache