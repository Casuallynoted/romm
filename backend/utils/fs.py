import os
import shutil
import datetime
from pathlib import Path
import requests

<<<<<<< HEAD
from config import LIBRARY_BASE_PATH, HIGH_PRIO_STRUCTURE_PATH, \
    RESOURCES_BASE_PATH, DEFAULT_URL_COVER_L, DEFAULT_PATH_COVER_L, DEFAULT_URL_COVER_S, DEFAULT_PATH_COVER_S
from config.config_loader import config
from utils.exceptions import PlatformsNotFoundException, RomsNotFoundException, RomNotFoundError, RomAlreadyExistsException
=======
from config import (
    LIBRARY_BASE_PATH,
    HIGH_PRIO_STRUCTURE_PATH,
    RESOURCES_BASE_PATH,
    DEFAULT_URL_COVER_L,
    DEFAULT_PATH_COVER_L,
    DEFAULT_URL_COVER_S,
    DEFAULT_PATH_COVER_S,
)
from config.config_loader import ConfigLoader
from utils.exceptions import (
    PlatformsNotFoundException,
    RomsNotFoundException,
    RomNotFoundError,
    RomAlreadyExistsException,
)

cl = ConfigLoader()
>>>>>>> c90e0c89


# ========= Resources utils =========
def _cover_exists(p_slug: str, file_name: str, size: str) -> bool:
    """Check if rom cover exists in filesystem

    Args:
        p_slug: short name of the platform
        file_name: name of rom file
        size: size of the cover -> big as 'l' | small as 's'
    Returns
        True if cover exists in filesystem else False
    """
    return bool(
        os.path.exists(f"{RESOURCES_BASE_PATH}/{p_slug}/{file_name}/cover/{size}.png")
    )


def _store_cover(p_slug: str, file_name: str, url_cover: str, size: str) -> None:
    """Store roms resources in filesystem

    Args:
        p_slug: short name of the platform
        file_name: name of rom file
        url_cover: url to get the cover
        size: size of the cover -> big | small
    """
    cover_file: str = f"{size}.png"
    cover_path: str = f"{RESOURCES_BASE_PATH}/{p_slug}/{file_name}/cover"
    res = requests.get(
        url_cover.replace("t_thumb", f"t_cover_{size}"), stream=True, timeout=120
    )
    if res.status_code == 200:
        Path(cover_path).mkdir(parents=True, exist_ok=True)
        with open(f"{cover_path}/{cover_file}", "wb") as f:
            shutil.copyfileobj(res.raw, f)


def _get_cover_path(p_slug: str, file_name: str, size: str) -> str:
    """Returns rom cover filesystem path adapted to frontend folder structure

    Args:
        p_slug: short name of the platform
        file_name: name of rom file
        size: size of the cover -> big | small
    """
    return f"{p_slug}/{file_name}/cover/{size}.png?timestamp={str(datetime.datetime.now().timestamp())}"


def get_cover(overwrite: bool, p_slug: str, file_name: str, url_cover: str) -> dict:
    # Cover small
    if (overwrite or not _cover_exists(p_slug, file_name, "small")) and url_cover:
        _store_cover(p_slug, file_name, url_cover, "small")
    path_cover_s = (
        _get_cover_path(p_slug, file_name, "small")
        if _cover_exists(p_slug, file_name, "small")
        else DEFAULT_PATH_COVER_S
    )
    # Cover big
    if (overwrite or not _cover_exists(p_slug, file_name, "big")) and url_cover:
        _store_cover(p_slug, file_name, url_cover, "big")
    (path_cover_l, has_cover) = (
        (_get_cover_path(p_slug, file_name, "big"), 1)
        if _cover_exists(p_slug, file_name, "big")
        else (DEFAULT_PATH_COVER_L, 0)
    )
    return {
        "path_cover_s": path_cover_s,
        "path_cover_l": path_cover_l,
        "has_cover": has_cover,
    }


def _store_screenshot(p_slug: str, file_name: str, url: str, idx: int) -> None:
    """Store roms resources in filesystem

    Args:
        p_slug: short name of the platform
        file_name: name of rom file
        url: url to get the screenshot
    """
    screenshot_file: str = f"{idx}.jpg"
    screenshot_path: str = f"{RESOURCES_BASE_PATH}/{p_slug}/{file_name}/screenshots"
    res = requests.get(url, stream=True, timeout=120)
    if res.status_code == 200:
        Path(screenshot_path).mkdir(parents=True, exist_ok=True)
        with open(f"{screenshot_path}/{screenshot_file}", "wb") as f:
            shutil.copyfileobj(res.raw, f)


def _get_screenshot_path(p_slug: str, file_name: str, idx: str) -> str:
    """Returns rom cover filesystem path adapted to frontend folder structure

    Args:
        p_slug: short name of the platform
        file_name: name of rom file
        idx: index number of screenshot
    """
    return f"{p_slug}/{file_name}/screenshots/{idx}.jpg"


def get_screenshots(p_slug: str, file_name: str, url_screenshots: list) -> dict:
    path_screenshots: list[str] = []
    for idx, url in enumerate(url_screenshots):
        _store_screenshot(p_slug, file_name, url, idx)
        path_screenshots.append(_get_screenshot_path(p_slug, file_name, str(idx)))
    return {"path_screenshots": path_screenshots}


def store_default_resources() -> None:
    """Store default cover resources in the filesystem"""
    defaul_covers: list = [
        {"url": DEFAULT_URL_COVER_L, "size": "big"},
        {"url": DEFAULT_URL_COVER_S, "size": "small"},
    ]
    for cover in defaul_covers:
        if not _cover_exists("default", "default", cover["size"]):
            _store_cover("default", "default", cover["url"], cover["size"])


# ========= Platforms utils =========
def _exclude_platforms(platforms) -> None:
<<<<<<< HEAD
    [platforms.remove(excluded) for excluded in config['EXCLUDED_PLATFORMS'] if excluded in platforms]
=======
    _ = [
        platforms.remove(excluded)
        for excluded in cl.config["EXCLUDED_PLATFORMS"]
        if excluded in platforms
    ]
>>>>>>> c90e0c89


def get_platforms() -> list[str]:
    """Gets all filesystem platforms

    Returns list with all the filesystem platforms found in the LIBRARY_BASE_PATH.
    Automatically exclude folders defined in user config.
    """
    try:
        platforms: list[str] = (
            list(os.walk(HIGH_PRIO_STRUCTURE_PATH))[0][1]
            if os.path.exists(HIGH_PRIO_STRUCTURE_PATH)
            else list(os.walk(LIBRARY_BASE_PATH))[0][1]
        )
        _exclude_platforms(platforms)
    except IndexError as exc:
        raise PlatformsNotFoundException from exc
    return platforms


# ========= Roms utils =========
def get_roms_structure(p_slug: str) -> str:
    return (
        f"roms/{p_slug}"
        if os.path.exists(HIGH_PRIO_STRUCTURE_PATH)
        else f"{p_slug}/roms"
    )


<<<<<<< HEAD
def _exclude_files(files, type) -> list[str]:
    excluded_extensions = config[f'EXCLUDED_{type.upper()}_EXT']
    excluded_names = config[f'EXCLUDED_{type.upper()}_FILES']
=======
def _exclude_files(files, filetype) -> list[str]:
    excluded_extensions = cl.config[f"EXCLUDED_{filetype.upper()}_EXT"]
    excluded_names = cl.config[f"EXCLUDED_{filetype.upper()}_FILES"]
>>>>>>> c90e0c89
    filtered_files: list = []
    for file in files:
        if file.split(".")[-1] in excluded_extensions or file in excluded_names:
            filtered_files.append(file)
    files = [f for f in files if f not in filtered_files]
    return files


def _exclude_multi_roms(roms) -> list[str]:
<<<<<<< HEAD
    excluded_names = config['EXCLUDED_MULTI_FILES']
=======
    excluded_names = cl.config["EXCLUDED_MULTI_FILES"]
>>>>>>> c90e0c89
    filtered_files: list = []
    for rom in roms:
        if rom in excluded_names:
            filtered_files.append(rom)
    roms = [f for f in roms if f not in filtered_files]
    return roms


def get_rom_files(rom: str, roms_path: str) -> list[str]:
    rom_files: list = []
    for path, _, files in os.walk(f"{roms_path}/{rom}"):
        _ = [
            rom_files.append(f"{Path(path, f)}".replace(f"{roms_path}/{rom}/", ""))
            for f in _exclude_files(files, "multi_parts")
        ]
    return rom_files


def get_roms(p_slug: str) -> list[dict] or int:
    """Gets all filesystem roms for a platform

    Args:
        p_slug: short name of the platform
    Returns: list with all the filesystem roms for a platform found in the LIBRARY_BASE_PATH.
    """
    roms_path = get_roms_structure(p_slug)
    roms_file_path = f"{LIBRARY_BASE_PATH}/{roms_path}"
    try:
        fs_single_roms: list[str] = list(os.walk(roms_file_path))[0][2]
    except IndexError as exc:
        raise RomsNotFoundException(p_slug) from exc
    try:
        fs_multi_roms: list[str] = list(os.walk(roms_file_path))[0][1]
    except IndexError as exc:
        raise RomsNotFoundException(p_slug) from exc
    fs_roms: list[dict] = [
        {"multi": False, "file_name": rom}
        for rom in _exclude_files(fs_single_roms, "single")
    ] + [
        {"multi": True, "file_name": rom} for rom in _exclude_multi_roms(fs_multi_roms)
    ]
    _ = [
        rom.update({"files": get_rom_files(rom["file_name"], roms_file_path)})
        for rom in fs_roms
    ]
    return fs_roms


def get_rom_size(multi: bool, rom: str, files: list, roms_path: str) -> str:
    files: list = (
        [f"{LIBRARY_BASE_PATH}/{roms_path}/{rom}"]
        if not multi
        else [f"{LIBRARY_BASE_PATH}/{roms_path}/{rom}/{file}" for file in files]
    )
    total_size: float = 0.0
    for file in files:
        total_size += os.stat(file).st_size
    for unit in ["B", "KB", "MB", "GB", "TB", "PB"]:
        if total_size < 1024.0 or unit == "PB":
            break
        total_size /= 1024.0
    return round(total_size, 2), unit


def _rom_exists(p_slug: str, file_name: str) -> bool:
    """Check if rom exists in filesystem

    Args:
        p_slug: short name of the platform
        file_name: rom file_name
    Returns
        True if rom exists in filesystem else False
    """
    rom_path = get_roms_structure(p_slug)
    return bool(os.path.exists(f"{LIBRARY_BASE_PATH}/{rom_path}/{file_name}"))


def rename_rom(p_slug: str, old_name: str, new_name: str) -> None:
    if new_name != old_name:
        rom_path = get_roms_structure(p_slug)
        if _rom_exists(p_slug, new_name):
            raise RomAlreadyExistsException(new_name)
        os.rename(
            f"{LIBRARY_BASE_PATH}/{rom_path}/{old_name}",
            f"{LIBRARY_BASE_PATH}/{rom_path}/{new_name}",
        )


def remove_rom(p_slug: str, file_name: str) -> None:
    rom_path = get_roms_structure(p_slug)
    try:
        try:
            os.remove(f"{LIBRARY_BASE_PATH}/{rom_path}/{file_name}")
        except IsADirectoryError:
            shutil.rmtree(f"{LIBRARY_BASE_PATH}/{rom_path}/{file_name}")
    except FileNotFoundError as exc:
        raise RomNotFoundError(file_name, p_slug) from exc<|MERGE_RESOLUTION|>--- conflicted
+++ resolved
@@ -4,12 +4,6 @@
 from pathlib import Path
 import requests
 
-<<<<<<< HEAD
-from config import LIBRARY_BASE_PATH, HIGH_PRIO_STRUCTURE_PATH, \
-    RESOURCES_BASE_PATH, DEFAULT_URL_COVER_L, DEFAULT_PATH_COVER_L, DEFAULT_URL_COVER_S, DEFAULT_PATH_COVER_S
-from config.config_loader import config
-from utils.exceptions import PlatformsNotFoundException, RomsNotFoundException, RomNotFoundError, RomAlreadyExistsException
-=======
 from config import (
     LIBRARY_BASE_PATH,
     HIGH_PRIO_STRUCTURE_PATH,
@@ -19,7 +13,7 @@
     DEFAULT_URL_COVER_S,
     DEFAULT_PATH_COVER_S,
 )
-from config.config_loader import ConfigLoader
+from config.config_loader import config
 from utils.exceptions import (
     PlatformsNotFoundException,
     RomsNotFoundException,
@@ -27,12 +21,9 @@
     RomAlreadyExistsException,
 )
 
-cl = ConfigLoader()
->>>>>>> c90e0c89
-
 
 # ========= Resources utils =========
-def _cover_exists(p_slug: str, file_name: str, size: str) -> bool:
+def _cover_exists(p_slug: str, file_name: str, size: str):
     """Check if rom cover exists in filesystem
 
     Args:
@@ -47,7 +38,7 @@
     )
 
 
-def _store_cover(p_slug: str, file_name: str, url_cover: str, size: str) -> None:
+def _store_cover(p_slug: str, file_name: str, url_cover: str, size: str):
     """Store roms resources in filesystem
 
     Args:
@@ -67,7 +58,7 @@
             shutil.copyfileobj(res.raw, f)
 
 
-def _get_cover_path(p_slug: str, file_name: str, size: str) -> str:
+def _get_cover_path(p_slug: str, file_name: str, size: str):
     """Returns rom cover filesystem path adapted to frontend folder structure
 
     Args:
@@ -75,10 +66,11 @@
         file_name: name of rom file
         size: size of the cover -> big | small
     """
-    return f"{p_slug}/{file_name}/cover/{size}.png?timestamp={str(datetime.datetime.now().timestamp())}"
-
-
-def get_cover(overwrite: bool, p_slug: str, file_name: str, url_cover: str) -> dict:
+    strtime = str(datetime.datetime.now().timestamp())
+    return f"{p_slug}/{file_name}/cover/{size}.png?timestamp={strtime}"
+
+
+def get_cover(overwrite: bool, p_slug: str, file_name: str, url_cover: str):
     # Cover small
     if (overwrite or not _cover_exists(p_slug, file_name, "small")) and url_cover:
         _store_cover(p_slug, file_name, url_cover, "small")
@@ -102,7 +94,7 @@
     }
 
 
-def _store_screenshot(p_slug: str, file_name: str, url: str, idx: int) -> None:
+def _store_screenshot(p_slug: str, file_name: str, url: str, idx: int):
     """Store roms resources in filesystem
 
     Args:
@@ -119,7 +111,7 @@
             shutil.copyfileobj(res.raw, f)
 
 
-def _get_screenshot_path(p_slug: str, file_name: str, idx: str) -> str:
+def _get_screenshot_path(p_slug: str, file_name: str, idx: str):
     """Returns rom cover filesystem path adapted to frontend folder structure
 
     Args:
@@ -130,7 +122,7 @@
     return f"{p_slug}/{file_name}/screenshots/{idx}.jpg"
 
 
-def get_screenshots(p_slug: str, file_name: str, url_screenshots: list) -> dict:
+def get_screenshots(p_slug: str, file_name: str, url_screenshots: list):
     path_screenshots: list[str] = []
     for idx, url in enumerate(url_screenshots):
         _store_screenshot(p_slug, file_name, url, idx)
@@ -138,7 +130,7 @@
     return {"path_screenshots": path_screenshots}
 
 
-def store_default_resources() -> None:
+def store_default_resources():
     """Store default cover resources in the filesystem"""
     defaul_covers: list = [
         {"url": DEFAULT_URL_COVER_L, "size": "big"},
@@ -150,16 +142,12 @@
 
 
 # ========= Platforms utils =========
-def _exclude_platforms(platforms) -> None:
-<<<<<<< HEAD
-    [platforms.remove(excluded) for excluded in config['EXCLUDED_PLATFORMS'] if excluded in platforms]
-=======
-    _ = [
-        platforms.remove(excluded)
-        for excluded in cl.config["EXCLUDED_PLATFORMS"]
-        if excluded in platforms
-    ]
->>>>>>> c90e0c89
+def _exclude_platforms(platforms: list):
+    return [
+        platform
+        for platform in platforms
+        if platform not in config["EXCLUDED_PLATFORMS"]
+    ]
 
 
 def get_platforms() -> list[str]:
@@ -174,14 +162,13 @@
             if os.path.exists(HIGH_PRIO_STRUCTURE_PATH)
             else list(os.walk(LIBRARY_BASE_PATH))[0][1]
         )
-        _exclude_platforms(platforms)
+        return _exclude_platforms(platforms)
     except IndexError as exc:
         raise PlatformsNotFoundException from exc
-    return platforms
 
 
 # ========= Roms utils =========
-def get_roms_structure(p_slug: str) -> str:
+def get_roms_structure(p_slug: str):
     return (
         f"roms/{p_slug}"
         if os.path.exists(HIGH_PRIO_STRUCTURE_PATH)
@@ -189,78 +176,77 @@
     )
 
 
-<<<<<<< HEAD
-def _exclude_files(files, type) -> list[str]:
-    excluded_extensions = config[f'EXCLUDED_{type.upper()}_EXT']
-    excluded_names = config[f'EXCLUDED_{type.upper()}_FILES']
-=======
 def _exclude_files(files, filetype) -> list[str]:
-    excluded_extensions = cl.config[f"EXCLUDED_{filetype.upper()}_EXT"]
-    excluded_names = cl.config[f"EXCLUDED_{filetype.upper()}_FILES"]
->>>>>>> c90e0c89
+    excluded_extensions = config[f"EXCLUDED_{filetype.upper()}_EXT"]
+    excluded_names = config[f"EXCLUDED_{filetype.upper()}_FILES"]
     filtered_files: list = []
+
     for file in files:
         if file.split(".")[-1] in excluded_extensions or file in excluded_names:
             filtered_files.append(file)
-    files = [f for f in files if f not in filtered_files]
-    return files
+
+    return [f for f in files if f not in filtered_files]
 
 
 def _exclude_multi_roms(roms) -> list[str]:
-<<<<<<< HEAD
-    excluded_names = config['EXCLUDED_MULTI_FILES']
-=======
-    excluded_names = cl.config["EXCLUDED_MULTI_FILES"]
->>>>>>> c90e0c89
+    excluded_names = config["EXCLUDED_MULTI_FILES"]
     filtered_files: list = []
+
     for rom in roms:
         if rom in excluded_names:
             filtered_files.append(rom)
-    roms = [f for f in roms if f not in filtered_files]
-    return roms
+
+    return [f for f in roms if f not in filtered_files]
 
 
 def get_rom_files(rom: str, roms_path: str) -> list[str]:
     rom_files: list = []
+
     for path, _, files in os.walk(f"{roms_path}/{rom}"):
-        _ = [
+        for f in _exclude_files(files, "multi_parts"):
             rom_files.append(f"{Path(path, f)}".replace(f"{roms_path}/{rom}/", ""))
-            for f in _exclude_files(files, "multi_parts")
-        ]
+
     return rom_files
 
 
-def get_roms(p_slug: str) -> list[dict] or int:
+def get_roms(p_slug: str):
     """Gets all filesystem roms for a platform
 
     Args:
         p_slug: short name of the platform
-    Returns: list with all the filesystem roms for a platform found in the LIBRARY_BASE_PATH.
+    Returns:
+        list with all the filesystem roms for a platform found in the LIBRARY_BASE_PATH
     """
     roms_path = get_roms_structure(p_slug)
     roms_file_path = f"{LIBRARY_BASE_PATH}/{roms_path}"
+
     try:
         fs_single_roms: list[str] = list(os.walk(roms_file_path))[0][2]
     except IndexError as exc:
         raise RomsNotFoundException(p_slug) from exc
+
     try:
         fs_multi_roms: list[str] = list(os.walk(roms_file_path))[0][1]
     except IndexError as exc:
         raise RomsNotFoundException(p_slug) from exc
+
     fs_roms: list[dict] = [
         {"multi": False, "file_name": rom}
         for rom in _exclude_files(fs_single_roms, "single")
     ] + [
         {"multi": True, "file_name": rom} for rom in _exclude_multi_roms(fs_multi_roms)
     ]
-    _ = [
-        rom.update({"files": get_rom_files(rom["file_name"], roms_file_path)})
+
+    return [
+        dict(
+            rom,
+            files=get_rom_files(rom["file_name"], roms_file_path),
+        )
         for rom in fs_roms
     ]
-    return fs_roms
-
-
-def get_rom_size(multi: bool, rom: str, files: list, roms_path: str) -> str:
+
+
+def get_rom_size(multi: bool, rom: str, files: list, roms_path: str):
     files: list = (
         [f"{LIBRARY_BASE_PATH}/{roms_path}/{rom}"]
         if not multi
@@ -276,7 +262,7 @@
     return round(total_size, 2), unit
 
 
-def _rom_exists(p_slug: str, file_name: str) -> bool:
+def _rom_exists(p_slug: str, file_name: str):
     """Check if rom exists in filesystem
 
     Args:
@@ -289,7 +275,7 @@
     return bool(os.path.exists(f"{LIBRARY_BASE_PATH}/{rom_path}/{file_name}"))
 
 
-def rename_rom(p_slug: str, old_name: str, new_name: str) -> None:
+def rename_rom(p_slug: str, old_name: str, new_name: str):
     if new_name != old_name:
         rom_path = get_roms_structure(p_slug)
         if _rom_exists(p_slug, new_name):
@@ -300,7 +286,7 @@
         )
 
 
-def remove_rom(p_slug: str, file_name: str) -> None:
+def remove_rom(p_slug: str, file_name: str):
     rom_path = get_roms_structure(p_slug)
     try:
         try:
