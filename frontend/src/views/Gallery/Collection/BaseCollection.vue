--- conflicted
+++ resolved
@@ -13,11 +13,7 @@
 import { type CollectionType } from "@/stores/collections";
 import type { Events } from "@/types/emitter";
 import { views } from "@/utils";
-<<<<<<< HEAD
-import { isNull } from "lodash";
-=======
 import { isNull, throttle } from "lodash";
->>>>>>> 42d83c38
 import type { Emitter } from "mitt";
 import { storeToRefs } from "pinia";
 import { inject, onBeforeUnmount, onMounted, ref, watch } from "vue";
