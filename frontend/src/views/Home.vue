--- conflicted
+++ resolved
@@ -102,7 +102,6 @@
 </script>
 
 <template>
-<<<<<<< HEAD
   <template v-if="fetchingRecentAdded || fetchingContinuePlaying">
     <div class="d-flex align-center justify-center fill-height">
       <v-progress-circular
@@ -139,61 +138,27 @@
         class="ma-2"
       />
       <collections
-        v-if="allCollections.length > 0 && showCollections"
+        v-if="filteredCollections.length > 0 && showCollections"
+        :collections="filteredCollections"
+        :title="t('common.collections')"
+        setting="gridCollections"
         class="ma-2"
       />
-      <virtual-collections
-        v-if="virtualCollections.length > 0 && showVirtualCollections"
+      <collections
+        v-if="filteredSmartCollections.length > 0 && showSmartCollections"
+        :collections="filteredSmartCollections"
+        :title="t('common.smart-collections')"
+        setting="gridSmartCollections"
+        class="ma-2"
+      />
+      <collections
+        v-if="filteredVirtualCollections.length > 0 && showVirtualCollections"
+        :collections="filteredVirtualCollections"
+        :title="t('common.virtual-collections')"
+        setting="gridVirtualCollections"
         class="ma-2"
       />
     </template>
     <empty-home v-else />
-=======
-  <template v-if="!isEmpty">
-    <stats v-if="showStats" />
-    <recent-skeleton-loader
-      v-if="showRecentSkeleton"
-      :title="t('home.recently-added')"
-      class="ma-2"
-    />
-    <recent-added
-      v-else-if="recentRoms.length > 0 && showRecentRoms"
-      class="ma-2"
-    />
-    <recent-skeleton-loader
-      v-if="showContinuePlayingSkeleton"
-      :title="t('home.continue-playing')"
-      class="ma-2"
-    />
-    <continue-playing
-      v-else-if="recentPlayedRoms.length > 0 && showContinuePlaying"
-      class="ma-2"
-    />
-    <platforms
-      v-if="filledPlatforms.length > 0 && showPlatforms"
-      class="ma-2"
-    />
-    <collections
-      v-if="filteredCollections.length > 0 && showCollections"
-      :collections="filteredCollections"
-      :title="t('common.collections')"
-      setting="gridCollections"
-      class="ma-2"
-    />
-    <collections
-      v-if="filteredSmartCollections.length > 0 && showSmartCollections"
-      :collections="filteredSmartCollections"
-      :title="t('common.smart-collections')"
-      setting="gridSmartCollections"
-      class="ma-2"
-    />
-    <collections
-      v-if="filteredVirtualCollections.length > 0 && showVirtualCollections"
-      :collections="filteredVirtualCollections"
-      :title="t('common.virtual-collections')"
-      setting="gridVirtualCollections"
-      class="ma-2"
-    />
->>>>>>> 5f0e626e
   </template>
 </template>