--- conflicted
+++ resolved
@@ -82,7 +82,6 @@
 
 <template>
 
-<<<<<<< HEAD
     <v-card class="bg" position="absolute" rounded="0" flat><v-img :src="'/assets'+rom.path_cover_l+'?reload='+Date.now()" cover class="bg-img"/></v-card>
 
     <div class="content">
@@ -92,22 +91,10 @@
                     <v-row>
                         <v-col>
                             <v-card class="hidden-md-and-down" elevation="5">
-=======
-    <v-card class="bg" position="absolute" rounded="0" flat><v-img :src="'/assets'+rom.path_cover_s+'?reload='+Date.now()" cover class="bg-img"/></v-card>
-
-    <div class="content">
-        <v-row class="pt-8 justify-center content">
-            <v-col cols="8" xs="3" sm="2" md="2" lg="2" class="cover">
-                <v-container class="pa-0" fluid>
-                    <v-row>
-                        <v-col>
-                            <v-card elevation="5">
->>>>>>> f5f67d69
                                 <v-img :src="'/assets'+rom.path_cover_l+'?reload='+Date.now()" :lazy-src="'/assets'+rom.path_cover_s+'?reload='+Date.now()" cover>
                                     <template v-slot:placeholder>
                                         <div class="d-flex align-center justify-center fill-height">
                                             <v-progress-circular :width="2" :size="20" indeterminate/>
-<<<<<<< HEAD
                                         </div> 
                                     </template>
                                 </v-img>
@@ -121,12 +108,6 @@
                                     </template>
                                 </v-img>
                             </v-card>
-=======
-                                        </div>
-                                    </template>
-                                </v-img>
-                            </v-card>
->>>>>>> f5f67d69
                         </v-col>
                     </v-row>
                     <v-row class="pl-3 pr-3">
@@ -161,17 +142,10 @@
                     </v-row>
                 </v-container>
             </v-col>
-
-<<<<<<< HEAD
             <v-col cols="10" xs="6" sm="8" md="9" lg="8" class="info mt-10">
-=======
-            <v-col cols="10" xs="8" sm="10" md="10" lg="8" class="info mt-16">
->>>>>>> f5f67d69
-
                 <div class="info-header text-white">
                     <v-row no-gutters>
                         <p class="text-h4 font-weight-bold">{{ rom.name }}</p>
-<<<<<<< HEAD
                         <v-chip-group class="ml-3 mt-1 hidden-xs">
                             <v-chip v-show="rom.region" size="x-small" class="bg-primary" label>{{ rom.region }}</v-chip>
                             <v-chip v-show="rom.revision" size="x-small" class="bg-primary" label>{{ rom.revision }}</v-chip>
@@ -229,42 +203,6 @@
                             </v-row>
                         </v-window-item>
                     </v-window>
-=======
-                        <v-chip-group class="ml-3 mt-1">
-                            <v-chip v-show="rom.region" size="x-small" label>{{ rom.region }}</v-chip>
-                            <v-chip v-show="rom.revision" size="x-small" label>{{ rom.revision }}</v-chip>
-                        </v-chip-group>
-                    </v-row>
-                    <p class="font-italic mt-1">{{ selectedPlatform['name'] }}</p>
-                </div>
-                
-                <div class="info-content mb-10">
-                    <v-row v-if="!rom.multi" class="d-flex align-center mt-0">
-                        <v-col cols="3" xs="3" sm="2" md="2" lg="2" class="font-weight-medium"><p>File</p></v-col>
-                        <v-col><p>{{ rom.file_name }} MB</p></v-col>
-                    </v-row>
-                    <v-row v-if="rom.multi" class="d-flex align-center mt-0">
-                        <v-col cols="3" xs="3" sm="2" md="2" lg="2" class="font-weight-medium"><p>Files</p></v-col>
-                        <v-col><v-select :label="rom.file_name" item-title="file_name" v-model="filesToDownload" :items="rom.files" class="mt-2 mb-2" density="compact" variant="outlined" return-object multiple hide-details clearable chips/></v-col>
-                    </v-row>
-                    <v-row class="d-flex align-center mt-0">
-                        <v-col cols="3" xs="3" sm="2" md="2" lg="2" class="font-weight-medium"><p>Size</p></v-col>
-                        <v-col><p>{{ rom.file_size }} MB</p></v-col>
-                    </v-row>
-                    <v-row class="d-flex align-center mt-0">
-                        <v-col cols="3" xs="3" sm="2" md="2" lg="2" class="font-weight-medium"><p>IGDB</p></v-col>
-                        <v-col>
-                            <v-chip :href="'https://www.igdb.com/games/'+rom.r_slug" label>{{ rom.r_igdb_id }}</v-chip>
-                        </v-col>
-                    </v-row>
-                    <v-row v-if="rom.tags.length>0" class="d-flex align-center mt-0">
-                        <v-col cols="3" xs="3" sm="2" md="2" lg="2" class="font-weight-medium"><p>Tags</p></v-col>
-                        <v-col><v-chip-group class="pt-0"><v-chip v-for="tag in rom.tags" variant="outlined" label>{{ tag }}</v-chip></v-chip-group></v-col>
-                    </v-row>
-                    <v-row class="d-flex mt-3">
-                        <v-col class="font-weight-medium text-body-2"><p>{{ rom.summary }}</p></v-col>
-                    </v-row>
->>>>>>> f5f67d69
                 </div>
             </v-col>
         </v-row>
@@ -367,21 +305,13 @@
 }
 .bg {
     top: 0px;
-<<<<<<< HEAD
     left: 0px;
-=======
->>>>>>> f5f67d69
     width: 100%;
     max-height: 330px;
 }
 .bg-img{
-<<<<<<< HEAD
     -webkit-filter: blur(15px);
     filter: blur(15px);
-=======
-    -webkit-filter: blur(50px);
-    filter: blur(50px);
->>>>>>> f5f67d69
 }
 .content {
     position: relative;
@@ -390,15 +320,10 @@
     text-shadow: 1px 1px 3px #000000, 0 0 3px #000000;
 }
 .info-content{
-<<<<<<< HEAD
     margin-top: 110px;
     max-width: 700px;
 }
 .info-content-mobile{
     margin-top: 40px;
-=======
-    margin-top: 105px;
-    max-width: 600px;
->>>>>>> f5f67d69
 }
 </style>