<script setup>
import { ref, inject, onBeforeMount } from "vue";
import { useRoute } from "vue-router";
import { useDisplay } from "vuetify";
import { storeToRefs } from "pinia";
<<<<<<< HEAD
import api from "@/services/api";
=======
import { fetchRomApi } from "@/services/api";
>>>>>>> 8ab68c1e
import storeRoms from "@/stores/roms";
import BackgroundHeader from "@/components/Details/BackgroundHeader.vue";
import TitleInfo from "@/components/Details/Title.vue";
import Cover from "@/components/Details/Cover.vue";
import ActionBar from "@/components/Details/ActionBar.vue";
import DetailsInfo from "@/components/Details/Info.vue";
import ScreenshotsCarousel from "@/components/Details/ScreenshotsCarousel.vue";
import SearchRomDialog from "@/components/Dialog/Rom/SearchRom.vue";
import EditRomDialog from "@/components/Dialog/Rom/EditRom.vue";
import DeleteRomDialog from "@/components/Dialog/Rom/DeleteRom.vue";
import LoadingDialog from "@/components/Dialog/Loading.vue";

// Props
const route = useRoute();
const romsStore = storeRoms();
const { allRoms } = storeToRefs(romsStore);
const rom = ref(allRoms.value.find((rom) => rom.id == route.params.rom));
const tab = ref("details");
const downloadUrl = ref();
const { xs, sm, md, lgAndUp } = useDisplay();

// Event listeners bus
const emitter = inject("emitter");

// Functions
onBeforeMount(async () => {
  emitter.emit("showLoadingDialog", { loading: true, scrim: false });
  if (rom.value) {
    emitter.emit("showLoadingDialog", { loading: false, scrim: false });
  } else {
    await api.fetchRom({ romId: route.params.rom })
      .then((response) => {
        rom.value = response.data;
        romsStore.update(response.data);
        downloadUrl.value = `${window.location.origin}${rom.value.download_path}`;
      })
      .catch((error) => {
        console.log(error);
        emitter.emit("snackbarShow", {
          msg: error.response.data.detail,
          icon: "mdi-close-circle",
          color: "red",
        });
      })
      .finally(() => {
        emitter.emit("showLoadingDialog", { loading: false, scrim: false });
      });
  }
});
</script>

<template>
  <background-header v-if="rom" :image="rom.path_cover_s" />

  <v-row
    v-if="rom"
    class="justify-center"
    :class="{
      content: lgAndUp,
      'content-tablet-md': md,
      'content-tablet-sm': sm,
      'content-mobile': xs,
    }"
    no-gutters
  >
    <v-col
      :class="{
        cover: lgAndUp,
        'cover-tablet-md': md,
        'cover-tablet-sm': sm,
        'cover-mobile': xs,
      }"
      class="pa-3"
    >
      <cover :rom="rom" />
      <action-bar :rom="rom" :downloadUrl="downloadUrl" />
    </v-col>
    <v-col
      class="mt-14"
      :class="{
        info: lgAndUp,
        'info-tablet-md': md,
        'info-tablet-sm': sm,
        'info-mobile': xs,
      }"
    >
      <title-info :rom="rom" />
      <v-row
        :class="{
          'details-content': lgAndUp,
          'details-content-tablet-md': md,
          'details-content-tablet-sm': sm,
          'details-content-mobile': xs,
        }"
        no-gutters
      >
<<<<<<< HEAD
        <v-row>
          <v-col>
            <v-card
              elevation="2"
              :loading="
                downloadStore.value.includes(rom.id) ? 'romm-accent-1' : null
              "
            >
              <!-- TODO: fix image reload when rom update -->
              <v-img
                :src="`/assets/romm/resources/${rom.path_cover_l}`"
                :lazy-src="`/assets/romm/resources/${rom.path_cover_s}`"
                cover
              >
                <template v-slot:placeholder>
                  <div class="d-flex align-center justify-center fill-height">
                    <v-progress-circular
                      color="romm-accent-1"
                      :width="2"
                      :size="20"
                      indeterminate
                    />
                  </div>
                </template>
              </v-img>
            </v-card>
          </v-col>
        </v-row>
        <v-row class="px-3 action-buttons">
          <v-col class="pa-0">
            <template v-if="rom.multi">
              <v-btn
                @click="api.downloadRom({ rom, files: filesToDownload })"
                :disabled="downloadStore.value.includes(rom.id)"
                rounded="0"
                color="primary"
                block
              >
                <v-icon icon="mdi-download" size="large" />
              </v-btn>
            </template>
            <template v-else>
              <v-btn
                :href="downloadUrl"
                download
                rounded="0"
                color="primary"
                block
              >
                <v-icon icon="mdi-download" size="large" />
              </v-btn>
            </template>
          </v-col>
          <v-col class="pa-0">
            <v-btn rounded="0" block :disabled="!saveFiles"
              ><v-icon icon="mdi-content-save-all" size="large"
            /></v-btn>
          </v-col>
          <v-col class="pa-0">
            <v-menu location="bottom">
              <template v-slot:activator="{ props }">
                <v-btn
                  :disabled="!auth.scopes.includes('roms.write')"
                  v-bind="props"
                  rounded="0"
                  block
                >
                  <v-icon icon="mdi-dots-vertical" size="large" />
                </v-btn>
              </template>
              <admin-menu :rom="rom" />
            </v-menu>
          </v-col>
        </v-row>
      </v-col>
      <v-col
        class="mt-10"
        :class="{ info: lgAndUp, 'info-tablet': mdAndDown, 'info-mobile': xs }"
      >
        <div class="text-white">
          <v-row no-gutters>
            <span class="text-h4 font-weight-bold rom-name">{{
              rom.name
            }}</span>
            <v-chip-group class="ml-3 mt-1 hidden-xs">
              <v-chip
                v-show="rom.region"
                size="x-small"
                class="bg-chip"
                label
                >{{ rom.region }}</v-chip
              >
              <v-chip
                v-show="rom.revision"
                size="x-small"
                class="bg-chip"
                label
                >{{ rom.revision }}</v-chip
              >
            </v-chip-group>
          </v-row>
          <v-row no-gutters class="align-center">
            <span class="font-italic mt-1 rom-platform">{{
              rom.platform_name || rom.platform_slug
            }}</span>
            <v-chip-group class="ml-3 mt-1 hidden-sm-and-up">
              <v-chip
                v-show="rom.region"
                size="x-small"
                class="bg-chip"
                label
                >{{ rom.region }}</v-chip
              >
              <v-chip
                v-show="rom.revision"
                size="x-small"
                class="bg-chip"
                label
                >{{ rom.revision }}</v-chip
              >
            </v-chip-group>
          </v-row>
        </div>
        <div
          :class="{
            'details-content': lgAndUp,
            'details-content-tablet': mdAndDown,
            'details-content-mobile': xs,
          }"
        >
          <v-tabs v-model="tab" slider-color="romm-accent-1" rounded="0">
            <v-tab value="details" rounded="0">Details</v-tab>
            <v-tab value="saves" rounded="0" disabled
              >Saves<span class="text-caption text-truncate ml-1"
                >[coming soon]</span
              ></v-tab
            >
            <v-tab
              v-if="rom.path_screenshots.length > 0"
              value="screenshots"
              rounded="0"
              >Screenshots</v-tab
            >
          </v-tabs>
          <v-window v-model="tab" class="mt-2">
            <v-window-item value="details">
              <v-row
                v-if="!rom.multi"
                class="d-flex align-center text-body-1 mt-0"
              >
                <v-col
                  cols="3"
                  xs="3"
                  sm="2"
                  md="2"
                  lg="2"
                  class="font-weight-medium"
                  ><span>File</span></v-col
                >
                <v-col class="text-body-1"
                  ><span>{{ rom.file_name }}</span></v-col
                >
              </v-row>
              <v-row
                v-if="rom.multi"
                class="d-flex align-center text-body-1 mt-0"
              >
                <v-col
                  cols="3"
                  xs="3"
                  sm="2"
                  md="2"
                  lg="2"
                  class="font-weight-medium"
                  ><span>Files</span></v-col
                >
                <v-col
                  ><v-select
                    :label="rom.file_name"
                    item-title="file_name"
                    v-model="filesToDownload"
                    :items="rom.files"
                    class="my-2"
                    density="compact"
                    variant="outlined"
                    return-object
                    multiple
                    hide-details
                    clearable
                    chips
                /></v-col>
              </v-row>
              <v-row class="d-flex align-center text-body-1 mt-0">
                <v-col
                  cols="3"
                  xs="3"
                  sm="2"
                  md="2"
                  lg="2"
                  class="font-weight-medium"
                  ><span>Size</span></v-col
                >
                <v-col
                  ><span
                    >{{ rom.file_size }} {{ rom.file_size_units }}</span
                  ></v-col
                >
              </v-row>
              <v-row
                v-if="rom.igdb_id != ''"
                class="d-flex align-center text-body-1 mt-0"
              >
                <v-col
                  cols="3"
                  xs="3"
                  sm="2"
                  md="2"
                  lg="2"
                  class="font-weight-medium"
                  ><span>IGDB</span></v-col
                >
                <v-col>
                  <v-chip
                    variant="outlined"
                    :href="`https://www.igdb.com/games/${rom.slug}`"
                    target="_blank"
                    label
                    >{{ rom.igdb_id }}</v-chip
                  >
                </v-col>
              </v-row>
              <v-row
                v-if="rom.tags.length > 0"
                class="d-flex align-center text-body-1 mt-0"
              >
                <v-col
                  cols="3"
                  xs="3"
                  sm="2"
                  md="2"
                  lg="2"
                  class="font-weight-medium"
                  ><span>Tags</span></v-col
                >
                <v-col
                  ><v-chip-group class="pt-0"
                    ><v-chip
                      v-for="tag in rom.tags"
                      :key="tag"
                      class="bg-chip"
                      label
                      >{{ tag }}</v-chip
                    ></v-chip-group
                  ></v-col
                >
              </v-row>
              <v-row class="d-flex mt-3">
                <v-col class="font-weight-medium text-caption">
                  <p>{{ rom.summary }}</p>
                </v-col>
              </v-row>
            </v-window-item>
            <v-window-item value="screenshots">
              <v-row class="d-flex mt-2">
                <v-carousel
                  hide-delimiter-background
                  delimiter-icon="mdi-square"
                  class="bg-romm-black"
                  show-arrows="hover"
                  height="400"
                >
                  <v-carousel-item
                    v-for="screenshot in rom.path_screenshots"
                    :src="`/assets/romm/resources/${screenshot}`"
                  />
                </v-carousel>
              </v-row>
            </v-window-item>
            <v-window-item value="saves">
              <v-row class="d-flex mt-2"> </v-row>
            </v-window-item>
          </v-window>
        </div>
      </v-col>
    </v-row>
  </div>
=======
        <v-tabs v-model="tab" slider-color="romm-accent-1" rounded="0">
          <v-tab value="details" rounded="0">Details</v-tab>
          <v-tab value="saves" rounded="0" disabled
            >Saves<span class="text-caption text-truncate ml-1"
              >[coming soon]</span
            ></v-tab
          >
          <v-tab
            v-if="rom.path_screenshots.length > 0"
            value="screenshots"
            rounded="0"
            >Screenshots</v-tab
          >
        </v-tabs>
      </v-row>
      <v-row no-gutters>
        <v-col cols="12">
        <v-window v-model="tab" class="mt-2">
          <v-window-item value="details">
            <details-info :rom="rom" />
          </v-window-item>
          <v-window-item value="screenshots">
            <screenshots-carousel :rom="rom" />
          </v-window-item>
          <v-window-item value="saves">
            <v-row class="d-flex mt-2" no-gutters></v-row>
          </v-window-item>
        </v-window>
        </v-col>
      </v-row>
    </v-col>
  </v-row>
>>>>>>> 8ab68c1e

  <search-rom-dialog />
  <edit-rom-dialog />
  <delete-rom-dialog />
  <loading-dialog />
</template>

<style scoped>
.content,
.content-tablet-md,
.content-tablet-sm,
.content-mobile {
  /* Needed to put elements on top of the header background */
  position: relative;
}

.content,
.content-tablet-md {
  margin-top: 90px;
  margin-left: 100px;
  margin-right: 100px;
}

.content-tablet-sm,
.content-mobile {
  margin-top: 20px;
  margin-left: 20px;
  margin-right: 20px;
}

.cover,
.cover-tablet-md {
  min-width: 295px;
  min-height: 420px;
  max-width: 295px;
  max-height: 420px;
}
.cover-tablet-sm,
.cover-mobile {
  min-width: 295px;
  min-height: 390px;
  max-width: 295px;
  max-height: 390px;
}

.info,
.info-tablet-md {
  margin-left: 15px;
  min-width: 480px;
}

.details,
.details-tablet-md,
.details-tablet-sm,
.details-mobile {
  position: relative;
  padding-left: 25px;
  padding-right: 25px;
}

.details-content {
  margin-top: 104px;
  max-width: 700px;
}

.details-content-tablet-md {
  margin-top: 48px;
  max-width: 700px;
}

.details-content-tablet-sm,
.details-content-mobile {
  margin-top: 14px;
}
</style><|MERGE_RESOLUTION|>--- conflicted
+++ resolved
@@ -3,11 +3,7 @@
 import { useRoute } from "vue-router";
 import { useDisplay } from "vuetify";
 import { storeToRefs } from "pinia";
-<<<<<<< HEAD
 import api from "@/services/api";
-=======
-import { fetchRomApi } from "@/services/api";
->>>>>>> 8ab68c1e
 import storeRoms from "@/stores/roms";
 import BackgroundHeader from "@/components/Details/BackgroundHeader.vue";
 import TitleInfo from "@/components/Details/Title.vue";
@@ -104,294 +100,6 @@
         }"
         no-gutters
       >
-<<<<<<< HEAD
-        <v-row>
-          <v-col>
-            <v-card
-              elevation="2"
-              :loading="
-                downloadStore.value.includes(rom.id) ? 'romm-accent-1' : null
-              "
-            >
-              <!-- TODO: fix image reload when rom update -->
-              <v-img
-                :src="`/assets/romm/resources/${rom.path_cover_l}`"
-                :lazy-src="`/assets/romm/resources/${rom.path_cover_s}`"
-                cover
-              >
-                <template v-slot:placeholder>
-                  <div class="d-flex align-center justify-center fill-height">
-                    <v-progress-circular
-                      color="romm-accent-1"
-                      :width="2"
-                      :size="20"
-                      indeterminate
-                    />
-                  </div>
-                </template>
-              </v-img>
-            </v-card>
-          </v-col>
-        </v-row>
-        <v-row class="px-3 action-buttons">
-          <v-col class="pa-0">
-            <template v-if="rom.multi">
-              <v-btn
-                @click="api.downloadRom({ rom, files: filesToDownload })"
-                :disabled="downloadStore.value.includes(rom.id)"
-                rounded="0"
-                color="primary"
-                block
-              >
-                <v-icon icon="mdi-download" size="large" />
-              </v-btn>
-            </template>
-            <template v-else>
-              <v-btn
-                :href="downloadUrl"
-                download
-                rounded="0"
-                color="primary"
-                block
-              >
-                <v-icon icon="mdi-download" size="large" />
-              </v-btn>
-            </template>
-          </v-col>
-          <v-col class="pa-0">
-            <v-btn rounded="0" block :disabled="!saveFiles"
-              ><v-icon icon="mdi-content-save-all" size="large"
-            /></v-btn>
-          </v-col>
-          <v-col class="pa-0">
-            <v-menu location="bottom">
-              <template v-slot:activator="{ props }">
-                <v-btn
-                  :disabled="!auth.scopes.includes('roms.write')"
-                  v-bind="props"
-                  rounded="0"
-                  block
-                >
-                  <v-icon icon="mdi-dots-vertical" size="large" />
-                </v-btn>
-              </template>
-              <admin-menu :rom="rom" />
-            </v-menu>
-          </v-col>
-        </v-row>
-      </v-col>
-      <v-col
-        class="mt-10"
-        :class="{ info: lgAndUp, 'info-tablet': mdAndDown, 'info-mobile': xs }"
-      >
-        <div class="text-white">
-          <v-row no-gutters>
-            <span class="text-h4 font-weight-bold rom-name">{{
-              rom.name
-            }}</span>
-            <v-chip-group class="ml-3 mt-1 hidden-xs">
-              <v-chip
-                v-show="rom.region"
-                size="x-small"
-                class="bg-chip"
-                label
-                >{{ rom.region }}</v-chip
-              >
-              <v-chip
-                v-show="rom.revision"
-                size="x-small"
-                class="bg-chip"
-                label
-                >{{ rom.revision }}</v-chip
-              >
-            </v-chip-group>
-          </v-row>
-          <v-row no-gutters class="align-center">
-            <span class="font-italic mt-1 rom-platform">{{
-              rom.platform_name || rom.platform_slug
-            }}</span>
-            <v-chip-group class="ml-3 mt-1 hidden-sm-and-up">
-              <v-chip
-                v-show="rom.region"
-                size="x-small"
-                class="bg-chip"
-                label
-                >{{ rom.region }}</v-chip
-              >
-              <v-chip
-                v-show="rom.revision"
-                size="x-small"
-                class="bg-chip"
-                label
-                >{{ rom.revision }}</v-chip
-              >
-            </v-chip-group>
-          </v-row>
-        </div>
-        <div
-          :class="{
-            'details-content': lgAndUp,
-            'details-content-tablet': mdAndDown,
-            'details-content-mobile': xs,
-          }"
-        >
-          <v-tabs v-model="tab" slider-color="romm-accent-1" rounded="0">
-            <v-tab value="details" rounded="0">Details</v-tab>
-            <v-tab value="saves" rounded="0" disabled
-              >Saves<span class="text-caption text-truncate ml-1"
-                >[coming soon]</span
-              ></v-tab
-            >
-            <v-tab
-              v-if="rom.path_screenshots.length > 0"
-              value="screenshots"
-              rounded="0"
-              >Screenshots</v-tab
-            >
-          </v-tabs>
-          <v-window v-model="tab" class="mt-2">
-            <v-window-item value="details">
-              <v-row
-                v-if="!rom.multi"
-                class="d-flex align-center text-body-1 mt-0"
-              >
-                <v-col
-                  cols="3"
-                  xs="3"
-                  sm="2"
-                  md="2"
-                  lg="2"
-                  class="font-weight-medium"
-                  ><span>File</span></v-col
-                >
-                <v-col class="text-body-1"
-                  ><span>{{ rom.file_name }}</span></v-col
-                >
-              </v-row>
-              <v-row
-                v-if="rom.multi"
-                class="d-flex align-center text-body-1 mt-0"
-              >
-                <v-col
-                  cols="3"
-                  xs="3"
-                  sm="2"
-                  md="2"
-                  lg="2"
-                  class="font-weight-medium"
-                  ><span>Files</span></v-col
-                >
-                <v-col
-                  ><v-select
-                    :label="rom.file_name"
-                    item-title="file_name"
-                    v-model="filesToDownload"
-                    :items="rom.files"
-                    class="my-2"
-                    density="compact"
-                    variant="outlined"
-                    return-object
-                    multiple
-                    hide-details
-                    clearable
-                    chips
-                /></v-col>
-              </v-row>
-              <v-row class="d-flex align-center text-body-1 mt-0">
-                <v-col
-                  cols="3"
-                  xs="3"
-                  sm="2"
-                  md="2"
-                  lg="2"
-                  class="font-weight-medium"
-                  ><span>Size</span></v-col
-                >
-                <v-col
-                  ><span
-                    >{{ rom.file_size }} {{ rom.file_size_units }}</span
-                  ></v-col
-                >
-              </v-row>
-              <v-row
-                v-if="rom.igdb_id != ''"
-                class="d-flex align-center text-body-1 mt-0"
-              >
-                <v-col
-                  cols="3"
-                  xs="3"
-                  sm="2"
-                  md="2"
-                  lg="2"
-                  class="font-weight-medium"
-                  ><span>IGDB</span></v-col
-                >
-                <v-col>
-                  <v-chip
-                    variant="outlined"
-                    :href="`https://www.igdb.com/games/${rom.slug}`"
-                    target="_blank"
-                    label
-                    >{{ rom.igdb_id }}</v-chip
-                  >
-                </v-col>
-              </v-row>
-              <v-row
-                v-if="rom.tags.length > 0"
-                class="d-flex align-center text-body-1 mt-0"
-              >
-                <v-col
-                  cols="3"
-                  xs="3"
-                  sm="2"
-                  md="2"
-                  lg="2"
-                  class="font-weight-medium"
-                  ><span>Tags</span></v-col
-                >
-                <v-col
-                  ><v-chip-group class="pt-0"
-                    ><v-chip
-                      v-for="tag in rom.tags"
-                      :key="tag"
-                      class="bg-chip"
-                      label
-                      >{{ tag }}</v-chip
-                    ></v-chip-group
-                  ></v-col
-                >
-              </v-row>
-              <v-row class="d-flex mt-3">
-                <v-col class="font-weight-medium text-caption">
-                  <p>{{ rom.summary }}</p>
-                </v-col>
-              </v-row>
-            </v-window-item>
-            <v-window-item value="screenshots">
-              <v-row class="d-flex mt-2">
-                <v-carousel
-                  hide-delimiter-background
-                  delimiter-icon="mdi-square"
-                  class="bg-romm-black"
-                  show-arrows="hover"
-                  height="400"
-                >
-                  <v-carousel-item
-                    v-for="screenshot in rom.path_screenshots"
-                    :src="`/assets/romm/resources/${screenshot}`"
-                  />
-                </v-carousel>
-              </v-row>
-            </v-window-item>
-            <v-window-item value="saves">
-              <v-row class="d-flex mt-2"> </v-row>
-            </v-window-item>
-          </v-window>
-        </div>
-      </v-col>
-    </v-row>
-  </div>
-=======
         <v-tabs v-model="tab" slider-color="romm-accent-1" rounded="0">
           <v-tab value="details" rounded="0">Details</v-tab>
           <v-tab value="saves" rounded="0" disabled
@@ -424,7 +132,6 @@
       </v-row>
     </v-col>
   </v-row>
->>>>>>> 8ab68c1e
 
   <search-rom-dialog />
   <edit-rom-dialog />
