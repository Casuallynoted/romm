--- conflicted
+++ resolved
@@ -19,12 +19,8 @@
     text="Order gallery"
     transition="fade-transition"
     open-delay="1000"
-<<<<<<< HEAD
-    ><template #activator="{ props }">
-=======
   >
     <template #activator="{ props }">
->>>>>>> eb277808
       <v-btn
         class="ml-0"
         variant="text"
@@ -32,20 +28,6 @@
         icon="mdi-sort"
         v-bind="props"
         :color="isShowSortBar ? 'romm-accent-1' : ''"
-<<<<<<< HEAD
         @click="showSortBar" /></template
   ></v-tooltip>
-</template>
-=======
-        @click="showSortBar"
-      />
-    </template>
-  </v-tooltip>
-</template>
-<style scoped>
-.tooltip :deep(.v-overlay__content) {
-  background: rgba(201, 201, 201, 0.98) !important;
-  color: rgb(41, 41, 41) !important;
-}
-</style>
->>>>>>> eb277808
+</template>