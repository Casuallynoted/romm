<script setup lang="ts">
import DeletePlatformDialog from "@/components/common/Platform/Dialog/DeletePlatform.vue";
import PlatformIcon from "@/components/common/Platform/Icon.vue";
import RSection from "@/components/common/RSection.vue";
import platformApi from "@/services/api/platform";
import socket from "@/services/socket";
import storeAuth from "@/stores/auth";
import storeHeartbeat from "@/stores/heartbeat";
import storeNavigation from "@/stores/navigation";
import type { Platform } from "@/stores/platforms";
import storePlatforms from "@/stores/platforms";
import storeRoms from "@/stores/roms";
import storeScanning from "@/stores/scanning";
import type { Events } from "@/types/emitter";
import { formatBytes } from "@/utils";
import type { Emitter } from "mitt";
import { storeToRefs } from "pinia";
import { computed, inject, ref, watch } from "vue";
import { useI18n } from "vue-i18n";
import { useDisplay } from "vuetify";
import { identity } from "lodash";

// Props
const { t } = useI18n();
const emitter = inject<Emitter<Events>>("emitter");
const { smAndDown } = useDisplay();
const heartbeat = storeHeartbeat();
const romsStore = storeRoms();
const platformsStore = storePlatforms();
const scanningStore = storeScanning();
const { scanning } = storeToRefs(scanningStore);
const { currentPlatform } = storeToRefs(romsStore);
const auth = storeAuth();
const navigationStore = storeNavigation();
const { activePlatformInfoDrawer } = storeToRefs(navigationStore);
const selectedAspectRatio = ref(0);
const aspectRatioOptions = computed(() => [
  {
    name: "2 / 3",
    size: 2 / 3,
    source: "SteamGridDB",
  },
  {
    name: "3 / 4",
    size: 3 / 4,
    source: "IGDB / MobyGames",
  },
  {
    name: "1 / 1",
    size: 1 / 1,
    source: t("platform.old-squared-cases"),
  },
  {
    name: "16 / 11",
    size: 16 / 11,
    source: t("platform.old-horizontal-cases"),
  },
]);
const tabIndex = computed(() => (activePlatformInfoDrawer.value ? 0 : -1));

const PLATFORM_INFO_FIELDS: {
  key: keyof Platform;
  label: string;
  format: (value: any) => string;
}[] = [
  { key: "name", label: t("common.name"), format: identity },
  { key: "slug", label: t("common.slug"), format: identity },
  { key: "fs_slug", label: t("settings.folder-name"), format: identity },
  { key: "category", label: t("platform.category"), format: identity },
  { key: "generation", label: t("platform.generation"), format: identity },
  { key: "family_name", label: t("platform.family"), format: identity },
  {
    key: "fs_size_bytes",
    label: t("common.size-on-disk"),
    format: (fs: number) => formatBytes(fs, 2),
  },
];

const updating = ref(false);
const updatedPlatform = ref({ ...currentPlatform.value });
const isEditable = ref(false);

// Functions
function showEditable() {
  updatedPlatform.value = { ...currentPlatform.value };
  isEditable.value = true;
}

function closeEditable() {
  updatedPlatform.value = { ...currentPlatform.value };
  isEditable.value = false;
}

async function updatePlatform() {
  if (!updatedPlatform.value) return;
  updating.value = true;
  isEditable.value = false;
  updatedPlatform.value.custom_name = updatedPlatform.value.display_name;
  await platformApi
    .updatePlatform({
      platform: updatedPlatform.value as Platform,
    })
    .then(({ data: platform }) => {
      emitter?.emit("snackbarShow", {
        msg: "Platform updated successfully",
        icon: "mdi-check-bold",
        color: "green",
      });
      currentPlatform.value = platform;
      platformsStore.update(platform);
    })
    .catch((error) => {
      emitter?.emit("snackbarShow", {
        msg: `Failed to update platform: ${
          error.response?.data?.msg || error.message
        }`,
        icon: "mdi-close-circle",
        color: "red",
      });
    });
  updatedPlatform.value = { ...currentPlatform.value };
  updating.value = false;
}

async function scan() {
  scanningStore.set(true);

  if (!socket.connected) socket.connect();

  socket.emit("scan", {
    platforms: [romsStore.currentPlatform?.id],
    type: "quick",
    apis: heartbeat.getMetadataOptions().map((s) => s.value),
  });
}

async function setAspectRatio() {
  if (currentPlatform.value) {
    const selectedOption = aspectRatioOptions.value[selectedAspectRatio.value];
    platformApi
      .updatePlatform({
        platform: {
          ...currentPlatform.value,
          aspect_ratio: selectedOption.name,
        },
      })
      .then(({ data }) => {
        emitter?.emit("snackbarShow", {
          msg: "Platform updated successfully",
          icon: "mdi-check-bold",
          color: "green",
        });
        if (currentPlatform.value) {
          currentPlatform.value.aspect_ratio = selectedOption.name;
        }
      })
      .catch((error) => {
        emitter?.emit("snackbarShow", {
          msg: `Failed to update aspect ratio: ${
            error.response?.data?.msg || error.message
          }`,
          icon: "mdi-close-circle",
          color: "red",
        });
      });
  }
}

watch(
  () => currentPlatform.value?.aspect_ratio,
  (aspectRatio) => {
    if (aspectRatio) {
      // Find the index of the aspect ratio option that matches the current aspect ratio
      const defaultAspectRatio = aspectRatioOptions.value.findIndex(
        (option) => option.name == aspectRatio,
      );
      // If a matching aspect ratio option is found, update the selectedAspectRatio
      if (defaultAspectRatio !== -1) {
        selectedAspectRatio.value = defaultAspectRatio;
      }
    }
  },
  { immediate: true }, // Execute the callback immediately with the current value
);
</script>

<template>
  <v-navigation-drawer
    v-if="currentPlatform"
    mobile
    floating
    width="500"
    location="left"
    v-model="activePlatformInfoDrawer"
    :class="{
      'ml-2': activePlatformInfoDrawer,
      'drawer-mobile': smAndDown && activePlatformInfoDrawer,
    }"
    class="bg-surface rounded mt-4 mb-2 pa-1 unset-height"
  >
    <v-row no-gutters class="justify-center align-center pa-2">
      <v-col cols="12">
        <div class="text-center justify-center align-center">
          <div class="position-absolute append-top-right mr-5">
            <template v-if="auth.scopes.includes('platforms.write')">
              <v-btn
                v-if="!isEditable"
                :loading="updating"
                class="bg-toplayer"
                @click="showEditable"
                size="small"
                :tabindex="tabIndex"
              >
                <template #loader>
                  <v-progress-circular
                    color="primary"
                    :width="2"
                    :size="20"
                    indeterminate
                  />
                </template>
                <v-icon>mdi-pencil</v-icon></v-btn
              >
              <template v-else>
                <v-btn
                  @click="closeEditable"
                  size="small"
                  class="bg-toplayer"
                  :tabindex="tabIndex"
                  ><v-icon color="romm-red">mdi-close</v-icon></v-btn
                >
                <v-btn
                  @click="updatePlatform"
                  size="small"
                  class="bg-toplayer ml-1"
                  :tabindex="tabIndex"
                  ><v-icon color="romm-green">mdi-check</v-icon></v-btn
                >
              </template>
            </template>
          </div>
          <platform-icon
            tabindex="-1"
            :slug="currentPlatform.slug"
            :name="currentPlatform.name"
            :fs-slug="currentPlatform.fs_slug"
            class="platform-icon"
            :size="160"
          />
        </div>
        <div
          class="text-center mt-2"
          v-if="auth.scopes.includes('platforms.write')"
        >
          <div v-if="!isEditable" class="text-h5 font-weight-bold pl-0">
            <span>{{ currentPlatform.display_name }}</span>
          </div>
          <div v-else>
            <v-text-field
              variant="outlined"
              class="text-white"
              hide-details
              density="compact"
              v-model="updatedPlatform.display_name"
              :readonly="!isEditable"
              @keyup.enter="updatePlatform"
              :tabindex="tabIndex"
            />
          </div>
          <div class="mt-6">
            <v-btn
              class="bg-toplayer my-1"
              :tabindex="tabIndex"
              @click="emitter?.emit('showUploadRomDialog', currentPlatform)"
            >
              <v-icon class="text-romm-green mr-2"
                >mdi-cloud-upload-outline</v-icon
              >
              {{ t("platform.upload-roms") }}
            </v-btn>
            <v-btn
              :disabled="scanning"
              rounded="4"
              :loading="scanning"
              @click="scan"
              :tabindex="tabIndex"
              class="ml-2 my-1 bg-toplayer"
            >
              <template #prepend>
                <v-icon :color="scanning ? '' : 'primary'"
                  >mdi-magnify-scan</v-icon
                >
              </template>
              {{ t("scan.scan") }}
              <template #loader>
                <v-progress-circular
                  color="primary"
                  :width="2"
                  :size="20"
                  indeterminate
                />
              </template>
            </v-btn>
          </div>
        </div>
        <v-row
          v-if="currentPlatform.is_identified"
          class="text-white text-shadow mt-2 text-center"
          no-gutters
        >
          <v-col cols="12">
            <a
              v-if="currentPlatform.igdb_id"
              style="text-decoration: none; color: inherit"
              :href="`https://www.igdb.com/platforms/${currentPlatform.slug}`"
              target="_blank"
              :tabindex="tabIndex"
            >
              <v-chip tabindex="-1" class="pl-0 mt-1" size="small" @click.stop>
                <v-avatar class="mr-2" size="30" rounded="0">
                  <v-img src="/assets/scrappers/igdb.png" />
                </v-avatar>
                <span>{{ currentPlatform.igdb_id }}</span>
              </v-chip>
            </a>
            <a
              v-if="currentPlatform.ss_id"
              style="text-decoration: none; color: inherit"
              :href="`https://www.screenscraper.fr/systemeinfos.php?plateforme=${currentPlatform.ss_id}`"
              target="_blank"
              class="ml-1"
              :tabindex="tabIndex"
            >
              <v-chip tabindex="-1" class="pl-0 mt-1" size="small" @click.stop>
                <v-avatar class="mr-2" size="30" rounded="0">
                  <v-img src="/assets/scrappers/ss.png" />
                </v-avatar>
                <span>{{ currentPlatform.ss_id }}</span>
              </v-chip>
            </a>
            <a
              v-if="currentPlatform.moby_id"
              style="text-decoration: none; color: inherit"
              target="_blank"
              class="ml-1"
              :tabindex="tabIndex"
            >
              <v-chip tabindex="-1" class="pl-0 mt-1" size="small" @click.stop>
                <v-avatar class="mr-2" size="30" rounded="0">
                  <v-img src="/assets/scrappers/moby.png" />
                </v-avatar>
                <span>{{ currentPlatform.moby_id }}</span>
              </v-chip>
            </a>
            <a
              v-if="currentPlatform.ra_id"
              style="text-decoration: none; color: inherit"
              target="_blank"
<<<<<<< HEAD
              class="ml-1"
=======
              :class="{
                'ml-1':
                  currentPlatform.igdb_id ||
                  currentPlatform.ss_id ||
                  currentPlatform.moby_id,
              }"
>>>>>>> ad647c09
              :tabindex="tabIndex"
            >
              <v-chip tabindex="-1" class="pl-0 mt-1" size="small" @click.stop>
                <v-avatar class="mr-2" size="25" rounded="1">
                  <v-img src="/assets/scrappers/ra.png" />
                </v-avatar>
                <span>{{ currentPlatform.ra_id }}</span>
              </v-chip>
            </a>
            <a
              v-if="currentPlatform.launchbox_id"
              style="text-decoration: none; color: inherit"
              target="_blank"
              class="ml-1"
            >
              <v-chip class="pl-0 mt-1" size="small" @click.stop>
                <v-avatar class="mr-2" size="25" rounded="1">
                  <v-img src="/assets/scrappers/launchbox.png" />
                </v-avatar>
                <span>{{ currentPlatform.launchbox_id }}</span>
              </v-chip>
            </a>
          </v-col>
        </v-row>
        <v-card class="mt-4 bg-toplayer fill-width" elevation="0">
          <v-card-text class="pa-4 d-flex flex-wrap ga-2">
            <template v-for="field in PLATFORM_INFO_FIELDS" :key="field.key">
              <div>
                <v-chip tabindex="-1" size="small" class="px-0" label>
                  <v-chip :tabindex="tabIndex" label>{{ field.label }}</v-chip>
                  <span class="px-2">{{
                    field.format(currentPlatform[field.key]) || "N/A"
                  }}</span>
                </v-chip>
              </div>
            </template>
          </v-card-text>
        </v-card>
      </v-col>
    </v-row>
    <r-section
      v-if="auth.scopes.includes('platforms.write')"
      icon="mdi-cog"
      :title="t('platform.settings')"
      elevation="0"
      titleDivider
      bgColor="bg-toplayer"
      class="mx-2"
    >
      <template #content>
        <v-chip
          label
          variant="text"
          class="ml-2 mt-2"
          prepend-icon="mdi-aspect-ratio"
          :tabindex="tabIndex"
          >{{ t("platform.cover-style") }}</v-chip
        >
        <v-divider class="border-opacity-25 mx-2" />
        <v-item-group
          :tabindex="tabIndex"
          v-model="selectedAspectRatio"
          mandatory
          @update:model-value="setAspectRatio"
        >
          <v-row
            no-gutters
            class="text-center justify-center align-center pa-2"
          >
            <v-col
              cols="6"
              class="pa-2"
              v-for="aspectRatio in aspectRatioOptions"
            >
              <v-item v-slot="{ isSelected, toggle }">
                <v-card
                  :color="isSelected ? 'primary' : 'romm-gray'"
                  variant="outlined"
                  @click="toggle"
                >
                  <v-card-text
                    class="pa-0 text-center align-center justify-center"
                  >
                    <v-img
                      :aspect-ratio="aspectRatio.size"
                      cover
                      src="/assets/default/cover/empty.svg"
                      :class="{ greyscale: !isSelected }"
                      class="d-flex align-center justify-center"
                    >
                      <p class="text-h5 text-romm-white">
                        {{ aspectRatio.name }}
                      </p>
                    </v-img>
                    <p class="text-center text-caption">
                      {{ aspectRatio.source }}
                    </p>
                  </v-card-text>
                </v-card>
              </v-item>
            </v-col>
          </v-row>
        </v-item-group>
      </template>
    </r-section>
    <r-section
      v-if="auth.scopes.includes('platforms.write')"
      icon="mdi-alert"
      icon-color="red"
      :title="t('platform.danger-zone')"
      elevation="0"
      titleDivider
      bgColor="bg-toplayer"
      class="mt-2 mx-2"
    >
      <template #content>
        <div class="text-center">
          <v-btn
            :tabindex="tabIndex"
            class="text-romm-red bg-toplayer ma-2"
            variant="flat"
            @click="emitter?.emit('showDeletePlatformDialog', currentPlatform)"
          >
            <v-icon class="text-romm-red mr-2">mdi-delete</v-icon>
            {{ t("platform.delete-platform") }}
          </v-btn>
        </div>
      </template>
    </r-section>
  </v-navigation-drawer>

  <delete-platform-dialog />
</template>
<style scoped>
.append-top-right {
  top: 0.3rem;
  right: 0.3rem;
  z-index: 1;
}
.platform-icon {
  filter: drop-shadow(0px 0px 1px rgba(var(--v-theme-primary)));
}
</style><|MERGE_RESOLUTION|>--- conflicted
+++ resolved
@@ -356,16 +356,7 @@
               v-if="currentPlatform.ra_id"
               style="text-decoration: none; color: inherit"
               target="_blank"
-<<<<<<< HEAD
               class="ml-1"
-=======
-              :class="{
-                'ml-1':
-                  currentPlatform.igdb_id ||
-                  currentPlatform.ss_id ||
-                  currentPlatform.moby_id,
-              }"
->>>>>>> ad647c09
               :tabindex="tabIndex"
             >
               <v-chip tabindex="-1" class="pl-0 mt-1" size="small" @click.stop>
