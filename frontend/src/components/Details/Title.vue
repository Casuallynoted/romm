--- conflicted
+++ resolved
@@ -136,6 +136,7 @@
           :href="`https://www.igdb.com/games/${rom.slug}`"
           target="_blank"
           class="mr-1"
+          title="IGDB ID"
         >
           <v-chip class="pl-0 mt-1" size="small" @click.stop>
             <v-avatar class="mr-2" size="30" rounded="0">
@@ -191,39 +192,37 @@
             <v-icon class="ml-1">mdi-star</v-icon>
           </v-chip>
         </a>
-        <span v-if="rom.launchbox_id" class="mr-1">
-          <v-chip class="pl-0 mt-1" size="small" title="LaunchBox GamesBD ID">
-            <v-avatar class="mr-2" size="30" rounded="0">
-              <v-img src="/assets/scrappers/launchbox.png" />
-            </v-avatar>
-            <span>{{ rom.launchbox_id }}</span>
-            <v-divider class="mx-2 border-opacity-25" vertical />
-            <span>{{
-              rom.launchbox_metadata?.community_rating?.toFixed(2)
-            }}</span>
-            <v-icon class="ml-1">mdi-star</v-icon>
-          </v-chip>
-        </span>
+        <v-chip
+          v-if="rom.launchbox_id"
+          class="pl-0 mt-1 mr-1"
+          size="small"
+          title="LaunchBox ID"
+        >
+          <v-avatar class="mr-2" size="30" rounded="0">
+            <v-img src="/assets/scrappers/launchbox.png" />
+          </v-avatar>
+          <span>{{ rom.launchbox_id }}</span>
+          <v-divider class="mx-2 border-opacity-25" vertical />
+          <span>{{
+            rom.launchbox_metadata?.community_rating?.toFixed(2)
+          }}</span>
+          <v-icon class="ml-1">mdi-star</v-icon>
+        </v-chip>
         <a
           v-if="rom.ra_id"
           style="text-decoration: none; color: inherit"
           :href="`https://retroachievements.org/game/${rom.ra_id}`"
           target="_blank"
           class="mr-1"
-        >
-          <v-chip
-            class="pl-0 mt-1"
-            size="small"
-            @click.stop
-            title="RetroAchievements ID"
-          >
+          title="RetroAchievements ID"
+        >
+          <v-chip class="pl-0 mt-1" size="small" @click.stop>
             <v-avatar class="mr-2" size="25" rounded="1">
               <v-img src="/assets/scrappers/ra.png" />
             </v-avatar>
             <span>{{ rom.ra_id }}</span>
           </v-chip>
         </a>
-<<<<<<< HEAD
         <span v-if="rom.hasheous_id" class="mr-1">
           <v-chip class="pl-0 mt-1" size="small">
             <v-avatar class="mr-2 pa-1" size="30" rounded="0">
@@ -257,25 +256,6 @@
             vertical
           />
           <span>{{ hash.name }}</span>
-=======
-        <v-chip
-          v-if="rom.launchbox_id"
-          :class="{
-            'ml-1': rom.igdb_id || rom.ss_id || rom.moby_id || rom.ra_id,
-          }"
-          class="pl-0 mt-1"
-          size="small"
-        >
-          <v-avatar class="mr-2" size="30" rounded="0">
-            <v-img src="/assets/scrappers/launchbox.png" />
-          </v-avatar>
-          <span>{{ rom.launchbox_id }}</span>
-          <v-divider class="mx-2 border-opacity-25" vertical />
-          <span>{{
-            rom.launchbox_metadata?.community_rating?.toFixed(2)
-          }}</span>
-          <v-icon class="ml-1">mdi-star</v-icon>
->>>>>>> 6054c94b
         </v-chip>
       </v-col>
     </v-row>
