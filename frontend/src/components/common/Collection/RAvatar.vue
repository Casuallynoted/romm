--- conflicted
+++ resolved
@@ -1,12 +1,8 @@
 <script setup lang="ts">
 import type { Collection } from "@/stores/collections";
-<<<<<<< HEAD
+import { getCollectionCoverImage, getFavoriteCoverImage } from "@/utils/covers";
 import { computed, ref, watchEffect } from "vue";
 import { useTheme } from "vuetify";
-=======
-import { getCollectionCoverImage, getFavoriteCoverImage } from "@/utils/covers";
-import { computed } from "vue";
->>>>>>> 0ea6b3d8
 
 const props = withDefaults(
   defineProps<{ collection: Collection; size?: number }>(),
@@ -14,13 +10,16 @@
     size: 45,
   },
 );
-<<<<<<< HEAD
 const theme = useTheme();
 
 const memoizedCovers = ref({
   large: ["", ""],
   small: ["", ""],
 });
+
+const collectionCoverImage = computed(() =>
+  props.collection.is_favorite ? getFavoriteCoverImage(props.collection.name) : getCollectionCoverImage(props.collection.name),
+);
 
 watchEffect(() => {
   if (props.collection.path_cover_large && props.collection.path_cover_small) {
@@ -43,12 +42,12 @@
   if (largeCoverUrls.length < 2) {
     memoizedCovers.value = {
       large: [
-        `/assets/default/cover/big_${theme.global.name.value}_collection.png`,
-        `/assets/default/cover/big_${theme.global.name.value}_collection.png`,
+        collectionCoverImage.value,
+        collectionCoverImage.value,
       ],
       small: [
-        `/assets/default/cover/small_${theme.global.name.value}_collection.png`,
-        `/assets/default/cover/small_${theme.global.name.value}_collection.png`,
+        collectionCoverImage.value,
+        collectionCoverImage.value,
       ],
     };
     return;
@@ -89,32 +88,6 @@
         />
       </div>
     </div>
-=======
-
-const collectionCoverImage = computed(() =>
-  getCollectionCoverImage(props.collection.name),
-);
-const favoriteCoverImage = computed(() =>
-  getFavoriteCoverImage(props.collection.name),
-);
-</script>
-
-<template>
-  <v-avatar :size="size" rounded="0">
-    <v-img
-      :src="
-        collection.has_cover
-          ? `/assets/romm/resources/${collection.path_cover_l}?ts=${collection.updated_at}`
-          : collection.name?.toLowerCase() == 'favourites'
-            ? favoriteCoverImage
-            : collectionCoverImage
-      "
-    >
-      <template #error>
-        <v-img :src="collectionCoverImage" />
-      </template>
-    </v-img>
->>>>>>> 0ea6b3d8
   </v-avatar>
 </template>
 
