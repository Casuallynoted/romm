--- conflicted
+++ resolved
@@ -9,11 +9,7 @@
 import storePlatforms from "@/stores/platforms";
 import type { Events } from "@/types/emitter";
 import type { Emitter } from "mitt";
-<<<<<<< HEAD
-import { inject, onBeforeUnmount, ref, computed } from "vue";
-=======
 import { computed, inject, onBeforeUnmount, ref } from "vue";
->>>>>>> 25776252
 import { useRoute } from "vue-router";
 import { useDisplay } from "vuetify";
 import { useI18n } from "vue-i18n";
@@ -460,17 +456,8 @@
                     @click="selectCover(source)"
                   >
                     <v-img
-<<<<<<< HEAD
-                      :src="
-                        !source.url_cover
-                          ? `/assets/default/cover/${theme.global.name.value}_missing_cover.svg`
-                          : source.url_cover
-                      "
+                      :src="source.url_cover || missingCoverImage"
                       :aspect-ratio="computedAspectRatio"
-=======
-                      :src="source.url_cover || missingCoverImage"
-                      :aspect-ratio="galleryViewStore.defaultAspectRatioCover"
->>>>>>> 25776252
                       cover
                       lazy
                     >
