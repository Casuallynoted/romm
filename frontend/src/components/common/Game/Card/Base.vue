--- conflicted
+++ resolved
@@ -74,11 +74,10 @@
     galleryViewStore.defaultAspectRatioCover;
   return parseFloat(ratio.toString());
 });
-const unmatchedCoverImage = computed(() =>
-  getUnmatchedCoverImage(props.rom.name || props.rom.slug || ""),
-);
-const missingCoverImage = computed(() =>
-  getMissingCoverImage(props.rom.name || props.rom.slug || ""),
+const fallbackCoverImage = computed(() =>
+  props.rom.igdb_id || props.rom.moby_id
+    ? getMissingCoverImage(props.rom.name || props.rom.slug || "")
+    : getUnmatchedCoverImage(props.rom.name || props.rom.slug || "")
 );
 </script>
 
@@ -124,43 +123,13 @@
             :key="romsStore.isSimpleRom(rom) ? rom.updated_at : ''"
             :src="
               src ||
-              (romsStore.isSimpleRom(rom)
-<<<<<<< HEAD
-                ? rom.path_cover_large ||
-                  `/assets/default/cover/big_${theme.global.name.value}_${rom.is_unidentified ? 'unmatched' : 'missing_cover'}.png`
-                : rom.igdb_url_cover ||
-                  rom.moby_url_cover ||
-                  `/assets/default/cover/big_${theme.global.name.value}_missing_cover.png`)
+              (romsStore.isSimpleRom(rom) ? rom.path_cover_large || fallbackCoverImage
+                : rom.igdb_url_cover || rom.moby_url_cover || fallbackCoverImage)
             "
             :lazy-src="
               src ||
-              (romsStore.isSimpleRom(rom)
-                ? rom.path_cover_small ||
-                  `/assets/default/cover/small_${theme.global.name.value}_${rom.is_unidentified ? 'unmatched' : 'missing_cover'}.png`
-                : rom.igdb_url_cover ||
-                  rom.moby_url_cover ||
-                  `/assets/default/cover/small_${theme.global.name.value}_missing_cover.png`)
-=======
-                ? !rom.igdb_id && !rom.moby_id && !rom.has_cover
-                  ? unmatchedCoverImage
-                  : (rom.igdb_id || rom.moby_id) && !rom.has_cover
-                    ? missingCoverImage
-                    : `/assets/romm/resources/${rom.path_cover_l}?ts=${rom.updated_at}`
-                : !rom.igdb_url_cover && !rom.moby_url_cover
-                  ? missingCoverImage
-                  : rom.igdb_url_cover || rom.moby_url_cover)
-            "
-            :lazy-src="
-              romsStore.isSimpleRom(rom)
-                ? !rom.igdb_id && !rom.moby_id && !rom.has_cover
-                  ? unmatchedCoverImage
-                  : (rom.igdb_id || rom.moby_id) && !rom.has_cover
-                    ? missingCoverImage
-                    : `/assets/romm/resources/${rom.path_cover_s}?ts=${rom.updated_at}`
-                : !rom.igdb_url_cover && !rom.moby_url_cover
-                  ? missingCoverImage
-                  : rom.igdb_url_cover || rom.moby_url_cover
->>>>>>> 0ea6b3d8
+              (romsStore.isSimpleRom(rom) ? rom.path_cover_small || fallbackCoverImage
+                : rom.igdb_url_cover || rom.moby_url_cover || fallbackCoverImage)
             "
             :aspect-ratio="computedAspectRatio"
           >
@@ -233,7 +202,7 @@
             </div>
             <template #error>
               <v-img
-                :src="missingCoverImage"
+                :src="fallbackCoverImage"
                 cover
                 :aspect-ratio="computedAspectRatio"
               ></v-img>
