--- conflicted
+++ resolved
@@ -120,7 +120,6 @@
             :src="
               src ||
               (romsStore.isSimpleRom(rom)
-<<<<<<< HEAD
                 ? !rom.igdb_id && !rom.moby_id && !rom.ss_id && !rom.has_cover
                   ? `/assets/default/cover/big_${theme.global.name.value}_unmatched.png`
                   : (rom.igdb_id || rom.moby_id || rom.ss_id) && !rom.has_cover
@@ -146,27 +145,6 @@
                     !rom.ss_url_cover
                   ? `/assets/default/cover/big_${theme.global.name.value}_missing_cover.png`
                   : rom.igdb_url_cover || rom.moby_url_cover || rom.ss_url_cover
-=======
-                ? !rom.igdb_id && !rom.moby_id && !rom.has_cover
-                  ? `/assets/default/cover/${theme.global.name.value}_unmatched.svg`
-                  : (rom.igdb_id || rom.moby_id) && !rom.has_cover
-                    ? `/assets/default/cover/${theme.global.name.value}_missing_cover.svg`
-                    : `/assets/romm/resources/${rom.path_cover_l}?ts=${rom.updated_at}`
-                : !rom.igdb_url_cover && !rom.moby_url_cover
-                  ? `/assets/default/cover/${theme.global.name.value}_missing_cover.svg`
-                  : rom.igdb_url_cover || rom.moby_url_cover)
-            "
-            :lazy-src="
-              romsStore.isSimpleRom(rom)
-                ? !rom.igdb_id && !rom.moby_id && !rom.has_cover
-                  ? `/assets/default/cover/${theme.global.name.value}_unmatched.svg`
-                  : (rom.igdb_id || rom.moby_id) && !rom.has_cover
-                    ? `/assets/default/cover/${theme.global.name.value}_missing_cover.svg`
-                    : `/assets/romm/resources/${rom.path_cover_s}?ts=${rom.updated_at}`
-                : !rom.igdb_url_cover && !rom.moby_url_cover
-                  ? `/assets/default/cover/${theme.global.name.value}_missing_cover.svg`
-                  : rom.igdb_url_cover || rom.moby_url_cover
->>>>>>> e708719f
             "
             :aspect-ratio="computedAspectRatio"
           >
