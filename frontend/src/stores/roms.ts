import type { SearchRomSchema } from "@/__generated__";
import type { DetailedRomSchema, SimpleRomSchema } from "@/__generated__/";
import { getStatusKeyForText } from "@/utils";
import { type Platform } from "@/stores/platforms";
import { type Collection } from "@/stores/collections";
import type { ExtractPiniaStoreType } from "@/types";
import { groupBy, uniqBy } from "lodash";
import { nanoid } from "nanoid";
import { defineStore } from "pinia";
import storeGalleryFilter from "./galleryFilter";
import storeCollection from "./collections";

type GalleryFilterStore = ExtractPiniaStoreType<typeof storeGalleryFilter>;

const collectionStore = storeCollection();

export type SimpleRom = SimpleRomSchema;
export type DetailedRom = DetailedRomSchema;

export default defineStore("roms", {
  state: () => ({
    currentPlatform: null as Platform | null,
    currentCollection: null as Collection | null,
    currentRom: null as DetailedRom | null,
    allRoms: [] as SimpleRom[],
    _grouped: [] as SimpleRom[],
    _filteredIDs: new Set<number>(),
    _selectedIDs: new Set<number>(),
    recentRoms: [] as SimpleRom[],
    lastSelectedIndex: -1,
    selecting: false,
    itemsPerBatch: 72,
    gettingRoms: false,
  }),

  getters: {
    filteredRoms: (state) =>
      state._grouped.filter((rom) => state._filteredIDs.has(rom.id)),
    selectedRoms: (state) =>
      state._grouped.filter((rom) => state._selectedIDs.has(rom.id)),
  },

  actions: {
    _reorder() {
      // Sort roms by comparator string
      this.allRoms = uniqBy(this.allRoms, "id").sort((a, b) => {
        return a.sort_comparator.localeCompare(b.sort_comparator);
      });

      // Check if roms should be grouped
      const groupRoms = localStorage.getItem("settings.groupRoms") === "true";
      if (!groupRoms) {
        this._grouped = this.allRoms;
        return;
      }

      // Group roms by external id
      this._grouped = Object.values(
        groupBy(
          this.allRoms,
          (game) =>
            // If external id is null, generate a random id so that the roms are not grouped
            game.igdb_id || game.moby_id || nanoid(),
        ),
      )
        .map((games) => {
          // Find the index of the game where the 'rom_user' property has 'is_main_sibling' set to true.
          return (
            games.find((game) => game.rom_user?.is_main_sibling) || games[0]
          );
        })
        .sort((a, b) => {
          return a.sort_comparator.localeCompare(b.sort_comparator);
        });
    },
    setCurrentPlatform(platform: Platform | null) {
      this.currentPlatform = platform;
    },
    setCurrentRom(rom: DetailedRom) {
      this.currentRom = rom;
    },
    setRecentRoms(roms: SimpleRom[]) {
      this.recentRoms = roms;
    },
    setCurrentCollection(collection: Collection | null) {
      this.currentCollection = collection;
    },
    set(roms: SimpleRom[]) {
      this.allRoms = roms;
      this._reorder();
    },
    add(roms: SimpleRom[]) {
      this.allRoms = this.allRoms.concat(roms);
      this._reorder();
    },
    addToRecent(rom: SimpleRom) {
      this.recentRoms = [rom, ...this.recentRoms];
    },
    update(rom: SimpleRom) {
      this.allRoms = this.allRoms.map((value) =>
        value.id === rom.id ? rom : value,
      );
      this.recentRoms = this.recentRoms.map((value) =>
        value.id === rom.id ? rom : value,
      );
      this._reorder();
    },
    remove(roms: SimpleRom[]) {
      this.allRoms = this.allRoms.filter((value) => {
        return !roms.find((rom) => {
          return rom.id === value.id;
        });
      });
      this._grouped = this._grouped.filter((value) => {
        return !roms.find((rom) => {
          return rom.id === value.id;
        });
      });
      roms.forEach((rom) => this._filteredIDs.delete(rom.id));
    },
    reset() {
      this.allRoms = [];
      this._grouped = [];
      this._filteredIDs = new Set<number>();
      this._selectedIDs = new Set<number>();
      this.lastSelectedIndex = -1;
    },
    // Filter roms by gallery filter store state
    setFiltered(roms: SimpleRom[], galleryFilter: GalleryFilterStore) {
      this._filteredIDs = new Set(roms.map((rom) => rom.id));
      if (galleryFilter.filterSearch) {
        this._filterSearch(galleryFilter.filterSearch);
      }
      if (galleryFilter.filterUnmatched) {
        this._filterUnmatched();
      }
      if (galleryFilter.filterFavourites) {
        this._filterFavourites();
      }
      if (galleryFilter.filterDuplicates) {
        this._filterDuplicates();
      }
      if (galleryFilter.selectedGenre) {
        this._filterGenre(galleryFilter.selectedGenre);
      }
      if (galleryFilter.selectedFranchise) {
        this._filterFranchise(galleryFilter.selectedFranchise);
      }
      if (galleryFilter.selectedCollection) {
        this._filterCollection(galleryFilter.selectedCollection);
      }
      if (galleryFilter.selectedCompany) {
        this._filterCompany(galleryFilter.selectedCompany);
      }
<<<<<<< HEAD
      if (galleryFilter.selectedAgeRating) {
        this._filterAgeRating(galleryFilter.selectedAgeRating);
=======
      if (galleryFilter.selectedStatus) {
        this._filterStatus(galleryFilter.selectedStatus);
      } else {
        this._filteredIDs = new Set(
          // Filter hidden roms if the status is not hidden
          this.filteredRoms
            .filter((rom) => !rom.rom_user.hidden)
            .map((rom) => rom.id),
        );
>>>>>>> fc6455ec
      }
    },
    _filterSearch(searchFilter: string) {
      const bySearch = new Set(
        this.filteredRoms
          .filter(
            (rom) =>
              rom.name?.toLowerCase().includes(searchFilter.toLowerCase()) ||
              rom.file_name?.toLowerCase().includes(searchFilter.toLowerCase()),
          )
          .map((roms) => roms.id),
      );

      // @ts-expect-error intersection is recently defined on Set
      this._filteredIDs = bySearch.intersection(this._filteredIDs);
    },
    _filterUnmatched() {
      const byUnmatched = new Set(
        this.filteredRoms
          .filter((rom) => !rom.igdb_id && !rom.moby_id)
          .map((roms) => roms.id),
      );

      // @ts-expect-error intersection is recently defined on Set
      this._filteredIDs = byUnmatched.intersection(this._filteredIDs);
    },
    _filterFavourites() {
      const byFavourites = new Set(
        this.filteredRoms
          .filter((rom) =>
            collectionStore.favCollection?.roms?.includes(rom.id),
          )
          .map((roms) => roms.id),
      );

      // @ts-expect-error intersection is recently defined on Set
      this._filteredIDs = byFavourites.intersection(this._filteredIDs);
    },
    _filterDuplicates() {
      const byDuplicates = new Set(
        this.filteredRoms
          .filter((rom) => rom.sibling_roms?.length)
          .map((rom) => rom.id),
      );

      // @ts-expect-error intersection is recently defined on Set
      this._filteredIDs = byDuplicates.intersection(this._filteredIDs);
    },
    _filterGenre(genreToFilter: string) {
      const byGenre = new Set(
        this.filteredRoms
          .filter((rom) => rom.genres.some((genre) => genre === genreToFilter))
          .map((rom) => rom.id),
      );

      // @ts-expect-error intersection is recently defined on Set
      this._filteredIDs = byGenre.intersection(this._filteredIDs);
    },
    _filterFranchise(franchiseToFilter: string) {
      const byFranchise = new Set(
        this.filteredRoms
          .filter((rom) =>
            rom.franchises.some((franchise) => franchise === franchiseToFilter),
          )
          .map((rom) => rom.id),
      );

      // @ts-expect-error intersection is recently defined on Set
      this._filteredIDs = byFranchise.intersection(this._filteredIDs);
    },
    _filterCollection(collectionToFilter: string) {
      const byCollection = new Set(
        this.filteredRoms
          .filter((rom) =>
            rom.collections.some(
              (collection) => collection === collectionToFilter,
            ),
          )
          .map((rom) => rom.id),
      );

      // @ts-expect-error intersection is recently defined on Set
      this._filteredIDs = byCollection.intersection(this._filteredIDs);
    },
    _filterCompany(companyToFilter: string) {
      const byCompany = new Set(
        this.filteredRoms
          .filter((rom) =>
            rom.companies.some((company) => company === companyToFilter),
          )
          .map((rom) => rom.id),
      );

      // @ts-expect-error intersection is recently defined on Set
      this._filteredIDs = byCompany.intersection(this._filteredIDs);
    },
<<<<<<< HEAD
    _filterAgeRating(ageRatingToFilter: string) {
      const byAgeRating = new Set(
        this.filteredRoms
          .filter((rom) =>
            rom.age_ratings.some(
              (ageRating) => ageRating === ageRatingToFilter,
            ),
          )
=======
    _filterStatus(statusToFilter: string) {
      const stf = getStatusKeyForText(statusToFilter);

      const byStatus = new Set(
        this.filteredRoms
          .filter(
            (rom) =>
              rom.rom_user.status === stf ||
              (stf === "now_playing" && rom.rom_user.now_playing) ||
              (stf === "backlogged" && rom.rom_user.backlogged) ||
              (stf === "hidden" && rom.rom_user.hidden),
          )
          // Filter hidden roms if the status is not hidden
          .filter((rom) => (stf === "hidden" ? true : !rom.rom_user.hidden))
>>>>>>> fc6455ec
          .map((rom) => rom.id),
      );

      // @ts-expect-error intersection is recently defined on Set
<<<<<<< HEAD
      this._filteredIDs = byAgeRating.intersection(this._filteredIDs);
=======
      this._filteredIDs = byStatus.intersection(this._filteredIDs);
>>>>>>> fc6455ec
    },
    // Selected roms
    setSelection(roms: SimpleRom[]) {
      this._selectedIDs = new Set(roms.map((rom) => rom.id));
    },
    addToSelection(rom: SimpleRom) {
      this._selectedIDs.add(rom.id);
    },
    removeFromSelection(rom: SimpleRom) {
      this._selectedIDs.delete(rom.id);
    },
    updateLastSelected(index: number) {
      this.lastSelectedIndex = index;
    },
    isSelecting() {
      this.selecting = !this.selecting;
    },
    resetSelection() {
      this._selectedIDs = new Set<number>();
      this.lastSelectedIndex = -1;
    },
    isSimpleRom(rom: SimpleRom | SearchRomSchema): rom is SimpleRom {
      return (rom as SimpleRom).id !== undefined;
    },
  },
});<|MERGE_RESOLUTION|>--- conflicted
+++ resolved
@@ -152,10 +152,9 @@
       if (galleryFilter.selectedCompany) {
         this._filterCompany(galleryFilter.selectedCompany);
       }
-<<<<<<< HEAD
       if (galleryFilter.selectedAgeRating) {
         this._filterAgeRating(galleryFilter.selectedAgeRating);
-=======
+      }
       if (galleryFilter.selectedStatus) {
         this._filterStatus(galleryFilter.selectedStatus);
       } else {
@@ -165,7 +164,6 @@
             .filter((rom) => !rom.rom_user.hidden)
             .map((rom) => rom.id),
         );
->>>>>>> fc6455ec
       }
     },
     _filterSearch(searchFilter: string) {
@@ -262,7 +260,6 @@
       // @ts-expect-error intersection is recently defined on Set
       this._filteredIDs = byCompany.intersection(this._filteredIDs);
     },
-<<<<<<< HEAD
     _filterAgeRating(ageRatingToFilter: string) {
       const byAgeRating = new Set(
         this.filteredRoms
@@ -271,7 +268,12 @@
               (ageRating) => ageRating === ageRatingToFilter,
             ),
           )
-=======
+          .map((rom) => rom.id),
+      );
+
+      // @ts-expect-error intersection is recently defined on Set
+      this._filteredIDs = byAgeRating.intersection(this._filteredIDs);
+    },
     _filterStatus(statusToFilter: string) {
       const stf = getStatusKeyForText(statusToFilter);
 
@@ -286,16 +288,11 @@
           )
           // Filter hidden roms if the status is not hidden
           .filter((rom) => (stf === "hidden" ? true : !rom.rom_user.hidden))
->>>>>>> fc6455ec
-          .map((rom) => rom.id),
-      );
-
-      // @ts-expect-error intersection is recently defined on Set
-<<<<<<< HEAD
-      this._filteredIDs = byAgeRating.intersection(this._filteredIDs);
-=======
+          .map((rom) => rom.id),
+      );
+
+      // @ts-expect-error intersection is recently defined on Set
       this._filteredIDs = byStatus.intersection(this._filteredIDs);
->>>>>>> fc6455ec
     },
     // Selected roms
     setSelection(roms: SimpleRom[]) {
