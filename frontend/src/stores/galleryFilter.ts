import { normalizeString } from "@/utils";
import { defineStore } from "pinia";
import { romStatusMap } from "@/utils";

const filters = [
  "genres",
  "franchises",
  "collections",
  "companies",
<<<<<<< HEAD
  "age_ratings",
] as const;
=======
  "status",
] as const;

const statusFilters = Object.values(romStatusMap).map((status) => status.text);
>>>>>>> fc6455ec

export type FilterType = (typeof filters)[number];

export default defineStore("galleryFilter", {
  state: () => ({
    activeFilterDrawer: false,
    filterSearch: "",
    filters: filters,
    filterGenres: [] as string[],
    filterFranchises: [] as string[],
    filterCollections: [] as string[],
    filterCompanies: [] as string[],
<<<<<<< HEAD
    filterAgeRatings: [] as string[],
=======
    filterStatuses: statusFilters,
>>>>>>> fc6455ec
    filterUnmatched: false,
    filterFavourites: false,
    filterDuplicates: false,
    selectedGenre: null as string | null,
    selectedFranchise: null as string | null,
    selectedCollection: null as string | null,
    selectedCompany: null as string | null,
<<<<<<< HEAD
    selectedAgeRating: null as string | null,
=======
    selectedStatus: null as string | null,
>>>>>>> fc6455ec
  }),

  actions: {
    switchActiveFilterDrawer() {
      this.activeFilterDrawer = !this.activeFilterDrawer;
    },
    setFilterSearch(filterSearch: string) {
      this.filterSearch = normalizeString(filterSearch);
    },
    setFilterGenres(genres: string[]) {
      this.filterGenres = genres;
    },
    setFilterFranchises(franchises: string[]) {
      this.filterFranchises = franchises;
    },
    setFilterCollections(collections: string[]) {
      this.filterCollections = collections;
    },
    setFilterCompanies(companies: string[]) {
      this.filterCompanies = companies;
    },
    setFilterAgeRatings(ageRatings: string[]) {
      this.filterAgeRatings = ageRatings;
    },
    setSelectedFilterGenre(genre: string) {
      this.selectedGenre = genre;
    },
    setSelectedFilterFranchise(franchise: string) {
      this.selectedFranchise = franchise;
    },
    setSelectedFilterCollection(collection: string) {
      this.selectedCollection = collection;
    },
    setSelectedFilterCompany(company: string) {
      this.selectedCompany = company;
    },
<<<<<<< HEAD
    setSelectedFilterAgeRating(ageRating: string) {
      this.selectedAgeRating = ageRating;
=======
    setSelectedFilterStatus(status: string) {
      this.selectedStatus = status;
>>>>>>> fc6455ec
    },
    switchFilterUnmatched() {
      this.filterUnmatched = !this.filterUnmatched;
    },
    disableFilterUnmatched() {
      this.filterUnmatched = false;
    },
    switchFilterFavourites() {
      this.filterFavourites = !this.filterFavourites;
    },
    disableFilterFavourites() {
      this.filterFavourites = false;
    },
    switchFilterDuplicates() {
      this.filterDuplicates = !this.filterDuplicates;
    },
    disableFilterDuplicates() {
      this.filterDuplicates = false;
    },
    isFiltered() {
      return Boolean(
        normalizeString(this.filterSearch).trim() != "" ||
          this.filterUnmatched ||
          this.filterFavourites ||
          this.filterDuplicates ||
          this.selectedGenre ||
          this.selectedFranchise ||
          this.selectedCollection ||
          this.selectedCompany ||
<<<<<<< HEAD
          this.selectedAgeRating,
=======
          this.selectedStatus,
>>>>>>> fc6455ec
      );
    },
    reset() {
      this.filterGenres = [];
      this.filterFranchises = [];
      this.filterCollections = [];
      this.filterCompanies = [];
      this.selectedGenre = null;
      this.selectedFranchise = null;
      this.selectedCollection = null;
      this.selectedCompany = null;
<<<<<<< HEAD
      this.selectedAgeRating = null;
=======
      this.selectedStatus = null;
>>>>>>> fc6455ec
    },
  },
});<|MERGE_RESOLUTION|>--- conflicted
+++ resolved
@@ -7,15 +7,11 @@
   "franchises",
   "collections",
   "companies",
-<<<<<<< HEAD
   "age_ratings",
-] as const;
-=======
   "status",
 ] as const;
 
 const statusFilters = Object.values(romStatusMap).map((status) => status.text);
->>>>>>> fc6455ec
 
 export type FilterType = (typeof filters)[number];
 
@@ -28,11 +24,8 @@
     filterFranchises: [] as string[],
     filterCollections: [] as string[],
     filterCompanies: [] as string[],
-<<<<<<< HEAD
     filterAgeRatings: [] as string[],
-=======
     filterStatuses: statusFilters,
->>>>>>> fc6455ec
     filterUnmatched: false,
     filterFavourites: false,
     filterDuplicates: false,
@@ -40,11 +33,8 @@
     selectedFranchise: null as string | null,
     selectedCollection: null as string | null,
     selectedCompany: null as string | null,
-<<<<<<< HEAD
     selectedAgeRating: null as string | null,
-=======
     selectedStatus: null as string | null,
->>>>>>> fc6455ec
   }),
 
   actions: {
@@ -81,13 +71,11 @@
     setSelectedFilterCompany(company: string) {
       this.selectedCompany = company;
     },
-<<<<<<< HEAD
     setSelectedFilterAgeRating(ageRating: string) {
       this.selectedAgeRating = ageRating;
-=======
+    },
     setSelectedFilterStatus(status: string) {
       this.selectedStatus = status;
->>>>>>> fc6455ec
     },
     switchFilterUnmatched() {
       this.filterUnmatched = !this.filterUnmatched;
@@ -117,11 +105,8 @@
           this.selectedFranchise ||
           this.selectedCollection ||
           this.selectedCompany ||
-<<<<<<< HEAD
-          this.selectedAgeRating,
-=======
+          this.selectedAgeRating ||
           this.selectedStatus,
->>>>>>> fc6455ec
       );
     },
     reset() {
@@ -133,11 +118,8 @@
       this.selectedFranchise = null;
       this.selectedCollection = null;
       this.selectedCompany = null;
-<<<<<<< HEAD
       this.selectedAgeRating = null;
-=======
       this.selectedStatus = null;
->>>>>>> fc6455ec
     },
   },
 });