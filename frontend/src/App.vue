--- conflicted
+++ resolved
@@ -1,33 +1,20 @@
 <script setup>
 import { onBeforeMount } from "vue";
 import { useTheme } from "vuetify";
-<<<<<<< HEAD
-import axios from "axios";
-=======
->>>>>>> a4f3e222
 import cookie from "js-cookie";
 import { themes } from "@/styles/themes";
 import storeAuth from "@/stores/auth";
 import Notification from "@/components/Notification.vue";
-<<<<<<< HEAD
-=======
 import { api } from "./services/api";
->>>>>>> a4f3e222
 
 // Props
 const auth = storeAuth();
 
 onBeforeMount(async () => {
   // Set CSRF token for all requests
-<<<<<<< HEAD
-  const { data } = await axios.get("/api/heartbeat");
-  auth.setEnabled(data.ROMM_AUTH_ENABLED ?? false);
-  axios.defaults.headers.common["x-csrftoken"] = cookie.get("csrftoken");
-=======
   const { data } = await api.get("/heartbeat");
   auth.setEnabled(data.ROMM_AUTH_ENABLED ?? false);
   api.defaults.headers.common["x-csrftoken"] = cookie.get("csrftoken");
->>>>>>> a4f3e222
 });
 
 useTheme().global.name.value =
